---
title: "Table Chunker"
description: "Split markdown tables into manageable chunks by row, preserving headers."
icon: "table-cells"
iconType: "solid"
---

The `TableChunker` splits large markdown tables into smaller, manageable chunks by row, always preserving the header. This is especially useful for processing, indexing, or embedding tabular data in LLM and RAG pipelines.

## API Reference

Use the `recursive` endpoint to access table chunking functionality.

On the API, the table chunker operates as part of the recursive chunker,
allowing you to process documents containing inline tables while ensuring
that table structures remain intact across chunk boundaries.

## Installation

TableChunker is included in the base installation of Chonkie. No additional dependencies are required.

<Info>
  For installation instructions, see the [Installation
  Guide](/oss/installation).
</Info>

## Initialization

<CodeGroup>
```python row chunker
from chonkie import TableChunker

# Basic initialization custom parameters
chunker = TableChunker(
	tokenizer="row", # Chunk by rows, valid only for TableChunker
	chunk_size=3 # Maximum number of rows per chunk (not including header)
)
```

```python token chunker
from chonkie import TableChunker

# Basic initialization
chunker = TableChunker(
  tokenizer="character",  # using Character chunker (or you can use "gpt2", ...)
  chunk_size=16 # Maximum number of tokens/characters per chunk
)
```
</CodeGroup>

## Parameters

<ParamField
  path="tokenizer"
  type='Union[ Literal["row", "character"], str, Callable[[str], int], Any]'
  default="row"
>
<<<<<<< HEAD
  Tokenizer to use. Default is "row". Can be a string identifier ("row", "character", "word", "gpt2",
=======
  Tokenizer to use. Can be a string identifier ("character", "word", "byte", "gpt2",
>>>>>>> b7a5d28f
  etc.) or a tokenizer instance.
</ParamField>

<ParamField path="chunk_size" type="int" default="3">
  Maximum number of rows (if tokenizer="row") or tokens/characters per chunk.
</ParamField>

## Usage
<CodeGroup>
```python row chunker
from chonkie import TableChunker

table = """
| Name   | Age | City     |
|--------|-----|----------|
| Alice  | 30  | New York |
| Bob    | 25  | London   |
| Carol  | 28  | Paris    |
| Dave   | 35  | Berlin   |
"""

chunker = TableChunker(tokenizer="row", chunk_size=3)
chunks = chunker.chunk(table)
for chunk in chunks:
	print(chunk.text)

# Each chunk is a valid markdown table segment, always including the header. For the example above and `chunk_size=3`, you might get:
# >>>
# | Name   | Age | City     |
# |--------|-----|----------|
# | Alice  | 30  | New York |
# | Bob    | 25  | London   |
# | Carol  | 28  | Paris    |

# | Name   | Age | City     |
# |--------|-----|----------|
# | Dave   | 35  | Berlin   |
```

```python token chunker
from chonkie import TableChunker

table = """
| Name   | Age | City     |
|--------|-----|----------|
| Alice  | 30  | New York |
| Bob    | 25  | London   |
| Carol  | 28  | Paris    |
| Dave   | 35  | Berlin   |
"""

chunker = TableChunker(tokenizer="character",chunk_size=16)
chunks = chunker.chunk(table)
for chunk in chunks:
	print(chunk.text)

# Each chunk is a valid markdown table segment, always including the header. For the example above and `chunk_size=16`, you might get:
# >>>
# | Name  | Age | City     |
# | ----- | --- | -------- |
# | Alice | 30  | New York |
# | Bob   | 25  | London   |

# | Name  | Age | City   |
# | ----- | --- | ------ |
# | Carol | 28  | Paris  |
# | Dave  | 35  | Berlin |
```
</CodeGroup>
## Methods

- `chunk(table: str) -> List[Chunk]`: Chunk a markdown table string.
- `chunk_document(document: Document) -> Document`: Chunk all tables in a `MarkdownDocument`

## Notes

- Requires at least a header, separator, and one data row.
- If the table fits within the chunk size, it is returned as a single chunk.
- For advanced use, pass a custom tokenizer for token-based chunking.

---

See also: [Chunkers Overview](/oss/chunkers/overview)<|MERGE_RESOLUTION|>--- conflicted
+++ resolved
@@ -55,11 +55,7 @@
   type='Union[ Literal["row", "character"], str, Callable[[str], int], Any]'
   default="row"
 >
-<<<<<<< HEAD
-  Tokenizer to use. Default is "row". Can be a string identifier ("row", "character", "word", "gpt2",
-=======
-  Tokenizer to use. Can be a string identifier ("character", "word", "byte", "gpt2",
->>>>>>> b7a5d28f
+  Tokenizer to use. Default is "row". Can be a string identifier ("row", "character", "word", "gpt2", "byte",
   etc.) or a tokenizer instance.
 </ParamField>
 
