---
title: Handshakes Overview
sidebarTitle: Overview
description: Overview of the different handshakes available in Chonkie
icon: "handshake"
iconType: "solid"
---
Handshakes allow you to easily connect Chonkie to a vector database of your choice.
Embed your chunks and write them to your database in just a few lines of code.

<CardGroup cols={2}>
  <Card
    title="ChromaDB Handshake"
    icon="/assets/chroma-icon.svg"
    href="/python-sdk/handshakes/chroma-handshake"
  >
  Connect Chonkie to your ephemeral or persistent ChromaDB instance
  </Card>
  <Card
    title="Turbopuffer Handshake"
    icon="/assets/turbopuffer.svg"
    href="/python-sdk/handshakes/turbopuffer-handshake"
  >
  Connect Chonkie to your Turbopuffer database
  </Card>
  <Card
    title="Qdrant Handshake"
    icon="/assets/qdrant-logo.svg"
    href="/python-sdk/handshakes/qdrant-handshake"
  >
    Connect Chonkie to your Qdrant database
  </Card>
  <Card
  title="Pinecone Handshake"
  icon="/assets/pinecone.png"
  href="/python-sdk/handshakes/pinecone-handshake"
>
  Connect Chonkie to your Pinecone index
</Card>
<<<<<<< HEAD
  <Card
    title="MongoDB Handshake"
    icon="/assets/mongodb.svg"
    href="/python-sdk/handshakes/mongodb-handshake"
  >
    Connect Chonkie to your MongoDB collection
=======
<Card
  title="Pgvector Handshake"
  icon="/assets/pgvector.png"
  href="/python-sdk/handshakes/pgvector-handshake"
  >
    Connect Chonkie to your Pgvector database
  </Card>
  <Card
  title="Weaviate Handshake"
  icon="/assets/weaviate.png"
  href="/python-sdk/handshakes/weaviate-handshake"
  >
    Connect Chonkie to your Weaviate database
>>>>>>> b6f2eb55
  </Card>
</CardGroup><|MERGE_RESOLUTION|>--- conflicted
+++ resolved
@@ -37,14 +37,13 @@
 >
   Connect Chonkie to your Pinecone index
 </Card>
-<<<<<<< HEAD
   <Card
     title="MongoDB Handshake"
     icon="/assets/mongodb.svg"
     href="/python-sdk/handshakes/mongodb-handshake"
   >
     Connect Chonkie to your MongoDB collection
-=======
+  </Card>
 <Card
   title="Pgvector Handshake"
   icon="/assets/pgvector.png"
@@ -58,6 +57,5 @@
   href="/python-sdk/handshakes/weaviate-handshake"
   >
     Connect Chonkie to your Weaviate database
->>>>>>> b6f2eb55
   </Card>
 </CardGroup>