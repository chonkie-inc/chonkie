---
title: 'Semantic Chunker'
description: 'Split text into chunks based on semantic similarity with advanced features'
icon: 'vector-square'
---

The `SemanticChunker` splits text into chunks based on semantic similarity, ensuring that related content stays together in the same chunk. This chunker now includes advanced features like Savitzky-Golay filtering for smoother boundary detection and skip-window merging for connecting related content that may not be consecutive. This chunker is inspired by the work of [Greg Kamradt](https://github.com/gkamradt).

## API Reference
To use the `SemanticChunker` via the API, check out the [API reference documentation](../../api-reference/semantic-chunker).

## Installation

SemanticChunker requires additional dependencies for semantic capabilities. You can install it with:

```bash
pip install "chonkie[semantic]"
```

<Info>For installation instructions, see the [Installation Guide](/getting-started/installation).</Info>

## Initialization

```python
from chonkie import SemanticChunker

# Basic initialization with default parameters
chunker = SemanticChunker(
<<<<<<< HEAD
    embedding_model="minishlab/potion-base-32M",  # Default model
    threshold=0.5,                               # Similarity threshold (0-1) or (1-100) or "auto"
    chunk_size=2048,                              # Maximum tokens per chunk
    min_sentences=1                              # Initial sentences per chunk
=======
    embedding_model="minishlab/potion-base-8M",  # Default model
    threshold=0.8,                               # Similarity threshold (0-1)
    chunk_size=2048,                             # Maximum tokens per chunk
    similarity_window=3,                         # Window for similarity calculation
    skip_window=0                                # Skip-and-merge window (0=disabled)
)

# With skip-and-merge enabled (similar to legacy SDPM behavior)
chunker = SemanticChunker(
    embedding_model="minishlab/potion-base-8M",
    threshold=0.7,
    chunk_size=2048,
    skip_window=1  # Enable merging of similar non-consecutive groups
>>>>>>> df2a0d36
)
```

## Parameters

<ParamField
    path="embedding_model"
    type="Union[str, BaseEmbeddings]"
    default="minishlab/potion-base-32M"
>
    Model identifier or embedding model instance
</ParamField>

<ParamField
    path="threshold"
    type="float"
    default="0.8"
>
    Similarity threshold for grouping sentences (0-1). Lower values create larger groups.
</ParamField>

<ParamField
    path="chunk_size"
    type="int"
    default="2048"
>
    Maximum tokens per chunk
</ParamField>

<ParamField
    path="similarity_window"
    type="int"
    default="3"
>
    Number of sentences to consider for similarity calculation
</ParamField>

<ParamField
    path="min_sentences_per_chunk"
    type="int"
    default="1"
>
    Minimum number of sentences per chunk
</ParamField>

<ParamField
    path="min_characters_per_sentence"
    type="int"
    default="24"
>
    Minimum number of characters per sentence
</ParamField>

<ParamField
    path="skip_window"
    type="int"
    default="0"
>
    Number of groups to skip when looking for similar content to merge.
    - `0` (default): No skip-and-merge, uses standard semantic grouping
    - `1` or higher: Enables merging of semantically similar groups within the skip window
    
    This feature allows the chunker to connect related content that may not be consecutive in the text.
</ParamField>

<ParamField
    path="filter_window"
    type="int"
    default="5"
>
    Window length for the Savitzky-Golay filter used in boundary detection
</ParamField>

<ParamField
    path="filter_polyorder"
    type="int"
    default="3"
>
    Polynomial order for the Savitzky-Golay filter
</ParamField>

<ParamField
    path="filter_tolerance"
    type="float"
    default="0.2"
>
    Tolerance for the Savitzky-Golay filter boundary detection
</ParamField>

<ParamField
    path="delim"
    type="Union[str, List[str]]"
    default='[". ", "! ", "? ", "\n"]'
>
    Delimiters to split sentences on
</ParamField>

<ParamField
    path="include_delim"
    type='Optional[Literal["prev", "next"]]'
    default="prev"
>
    Include delimiters in the chunk text. Specify whether to include with the previous or next sentence.
</ParamField>


## Basic Usage

```python
from chonkie import SemanticChunker

# Initialize with semantic similarity grouping
chunker = SemanticChunker(
    embedding_model="minishlab/potion-base-8M",
    threshold=0.7,  # Similarity threshold
    chunk_size=512
)

text = """Your document text with multiple topics and themes..."""
chunks = chunker.chunk(text)

# Process chunks
for chunk in chunks:
    print(f"Chunk: {chunk.text[:50]}...")
    print(f"Tokens: {chunk.token_count}")
```

## Examples

<AccordionGroup>

<Accordion title="Basic Semantic Chunking">
```python
from chonkie import SemanticChunker

text = """Artificial intelligence is transforming industries worldwide. 
Machine learning algorithms can now process vast amounts of data efficiently.
Deep learning models have achieved remarkable accuracy in complex tasks.

Climate change poses significant challenges to our planet.
Rising temperatures affect ecosystems and biodiversity globally.
Sustainable practices are essential for environmental preservation.

Quantum computing represents a paradigm shift in computation.
These systems leverage quantum mechanical phenomena for processing.
Potential applications include cryptography and drug discovery."""

# Create semantic chunker
chunker = SemanticChunker(
    embedding_model="minishlab/potion-base-8M",
    threshold=0.75,  # Higher threshold = more similar content grouped
    chunk_size=1024
)

chunks = chunker.chunk(text)

# Analyze semantic groupings
for i, chunk in enumerate(chunks):
    print(f"\n--- Semantic Group {i+1} ---")
    print(f"Content: {chunk.text[:100]}...")
    print(f"Token count: {chunk.token_count}")
    print(f"Theme: {chunk.text.split('.')[0]}")  # First sentence as theme indicator
```
</Accordion>

<Accordion title="Skip-Window Merging">
```python
from chonkie import SemanticChunker

# Text with alternating topics
text = """Neural networks process information through interconnected nodes.
The stock market experienced significant volatility this quarter.
Deep learning models require substantial training data for optimization.
Economic indicators point to potential recession risks ahead.
GPU acceleration has revolutionized machine learning computations.
Federal reserve policies impact global financial markets.
Transformer architectures dominate modern NLP applications.
Cryptocurrency markets show correlation with traditional assets."""

# Enable skip-window to merge non-consecutive similar content
chunker = SemanticChunker(
    embedding_model="minishlab/potion-base-8M",
    threshold=0.65,
    chunk_size=512,
    skip_window=2  # Look ahead 2 groups for similar content
)

chunks = chunker.chunk(text)

# AI-related content will be grouped together
# Financial content will be grouped separately
for i, chunk in enumerate(chunks):
    print(f"\nGroup {i+1}: {len(chunk.text.split('.'))} sentences")
    print(f"Preview: {chunk.text[:80]}...")
```
</Accordion>

<Accordion title="Fine-tuned Similarity Control">
```python
from chonkie import SemanticChunker

text = """Your comprehensive document with various topics..."""

# Experiment with different thresholds
thresholds = [0.5, 0.7, 0.9]

for threshold in thresholds:
    chunker = SemanticChunker(
        embedding_model="minishlab/potion-base-8M",
        threshold=threshold,
        chunk_size=512,
        similarity_window=3  # Consider 3 sentences for similarity
    )
    
    chunks = chunker.chunk(text)
    print(f"\nThreshold {threshold}: {len(chunks)} chunks created")
    
    # Lower threshold = larger, more diverse chunks
    # Higher threshold = smaller, more focused chunks
    avg_size = sum(c.token_count for c in chunks) / len(chunks)
    print(f"Average chunk size: {avg_size:.1f} tokens")
```
</Accordion>

<Accordion title="Batch Document Processing">
```python
from chonkie import SemanticChunker

# Initialize chunker once
chunker = SemanticChunker(
    embedding_model="minishlab/potion-base-8M",
    threshold=0.7,
    chunk_size=1024,
    min_sentences_per_chunk=2  # Ensure meaningful chunks
)

# Multiple documents with different topics
documents = [
    """Document about artificial intelligence and machine learning...""",
    """Document about climate change and environmental science...""",
    """Document about quantum computing and physics..."""
]

# Process all documents
batch_results = chunker.chunk_batch(documents)

# Analyze results
for doc_idx, chunks in enumerate(batch_results):
    print(f"\nDocument {doc_idx + 1}:")
    print(f"  Total chunks: {len(chunks)}")
    print(f"  Total tokens: {sum(c.token_count for c in chunks)}")
    
    # Show semantic boundaries
    for i, chunk in enumerate(chunks):
        first_sentence = chunk.text.split('.')[0]
        print(f"  Chunk {i+1}: {first_sentence[:50]}...")
```
</Accordion>

<Accordion title="Custom Embeddings Integration">
```python
from chonkie import SemanticChunker
from chonkie.embeddings import AutoEmbeddings

# Use AutoEmbeddings for automatic model selection
embeddings = AutoEmbeddings.get_embeddings(
    model="sentence-transformers/all-MiniLM-L6-v2"
)

chunker = SemanticChunker(
    embedding_model=embeddings,
    threshold=0.8,
    chunk_size=512
)

# Or use specific embedding providers
from chonkie.embeddings import OpenAIEmbeddings

openai_embeddings = OpenAIEmbeddings(
    model="text-embedding-ada-002"
)

chunker = SemanticChunker(
    embedding_model=openai_embeddings,
    threshold=0.75,
    chunk_size=1024
)

text = "Your text to chunk with custom embeddings..."
chunks = chunker.chunk(text)
```
</Accordion>

<Accordion title="Advanced Filtering Options">
```python
from chonkie import SemanticChunker

# Configure Savitzky-Golay filter for smoother boundaries
chunker = SemanticChunker(
    embedding_model="minishlab/potion-base-8M",
    threshold=0.7,
    chunk_size=512,
    filter_window=7,      # Larger window for smoother filtering
    filter_polyorder=4,   # Higher order polynomial
    filter_tolerance=0.15 # Stricter boundary detection
)

text = """Complex document with subtle topic transitions..."""
chunks = chunker.chunk(text)

# The filtering helps identify more natural semantic boundaries
# especially in documents with gradual topic shifts
for chunk in chunks:
    print(f"Smooth boundary chunk: {chunk.text[:60]}...")
```
</Accordion>

<Accordion title="Sentence Configuration">
```python
from chonkie import SemanticChunker

# Customize sentence detection
chunker = SemanticChunker(
    embedding_model="minishlab/potion-base-8M",
    threshold=0.7,
    chunk_size=1024,
    min_sentences_per_chunk=3,   # At least 3 sentences per chunk
    min_characters_per_sentence=30,  # Filter out short fragments
    delim=[". ", "! ", "? ", "\n\n"],  # Custom sentence delimiters
    include_delim="prev"  # Include delimiter with previous sentence
)

# Text with various sentence structures
text = """Short sentence. This is a much longer sentence with more detail.
Question here? Exclamation point! New paragraph starts here.

Another paragraph with different content..."""

chunks = chunker.chunk(text)

for chunk in chunks:
    sentences = chunk.text.split('. ')
    print(f"Chunk with {len(sentences)} sentences")
```
</Accordion>

<Accordion title="RAG Pipeline Integration">
```python
from chonkie import SemanticChunker
from chonkie.refinery import OverlapRefinery, EmbeddingsRefinery

# Create semantic chunker
chunker = SemanticChunker(
    embedding_model="minishlab/potion-base-8M",
    threshold=0.7,
    chunk_size=512
)

# Add refineries for RAG optimization
overlap_refinery = OverlapRefinery(overlap_size=50)
embeddings_refinery = EmbeddingsRefinery(
    embedding_model="minishlab/potion-base-8M"
)

# Process document
text = """Your document for RAG system..."""
chunks = chunker.chunk(text)

# Apply refinements
chunks = overlap_refinery.refine(chunks)
chunks = embeddings_refinery.refine(chunks)  # Add embeddings

# Ready for vector database
for chunk in chunks:
    print(f"Chunk ready for indexing: {chunk.text[:50]}...")
    if hasattr(chunk, 'embeddings'):
        print(f"  Embedding shape: {chunk.embeddings.shape}")
```
</Accordion>

</AccordionGroup>

## Advanced Features

### Savitzky-Golay Filtering

The SemanticChunker uses Savitzky-Golay filtering for smoother boundary detection in similarity curves. This reduces noise in the semantic similarity signal and provides more stable chunk boundaries.

### Skip-Window Merging

When `skip_window > 0`, the chunker can merge semantically similar groups that are not consecutive. This is useful for:
- Documents with alternating topics
- Content with recurring themes
- Technical documents with distributed related sections

## Supported Embeddings

SemanticChunker supports multiple embedding providers through Chonkie's embedding system. See the [Embeddings Overview](/embeddings/overview) for more information.

## Return Type

SemanticChunker returns `Chunk` objects:

```python
@dataclass
class Chunk:
    text: str
    start_index: int
    end_index: int
    token_count: int
```

## Legacy Versions

<Note>
The original SemanticChunker (pre-v1.2.0) with different parameter names and behavior is available in the legacy module:

```python
from chonkie.legacy import SemanticChunker as LegacySemanticChunker

# Uses old parameter names and behavior
chunker = LegacySemanticChunker(
    mode="window",
    min_sentences=1,
    min_chunk_size=2,
    threshold_step=0.01
)
```

For the SDPM (Semantic Double-Pass Merging) functionality, you can either:
1. Use the new SemanticChunker with `skip_window > 0` (recommended)
2. Use the legacy SDPMChunker (see [SDPM Chunker documentation](./sdpm-chunker))
</Note><|MERGE_RESOLUTION|>--- conflicted
+++ resolved
@@ -26,12 +26,6 @@
 
 # Basic initialization with default parameters
 chunker = SemanticChunker(
-<<<<<<< HEAD
-    embedding_model="minishlab/potion-base-32M",  # Default model
-    threshold=0.5,                               # Similarity threshold (0-1) or (1-100) or "auto"
-    chunk_size=2048,                              # Maximum tokens per chunk
-    min_sentences=1                              # Initial sentences per chunk
-=======
     embedding_model="minishlab/potion-base-8M",  # Default model
     threshold=0.8,                               # Similarity threshold (0-1)
     chunk_size=2048,                             # Maximum tokens per chunk
@@ -45,7 +39,6 @@
     threshold=0.7,
     chunk_size=2048,
     skip_window=1  # Enable merging of similar non-consecutive groups
->>>>>>> df2a0d36
 )
 ```
 
