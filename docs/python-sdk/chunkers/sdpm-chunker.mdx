--- conflicted
+++ resolved
@@ -60,120 +60,6 @@
 
 # Legacy initialization
 chunker = SDPMChunker(
-<<<<<<< HEAD
-    embedding_model="minishlab/potion-base-32M",  # Default model
-    threshold=0.5,                              # Similarity threshold (0-1)
-    chunk_size=2048,                             # Maximum tokens per chunk
-    min_sentences=1,                            # Initial sentences per chunk
-    skip_window=1                               # Number of chunks to skip when looking for similarities
-)
-```
-
-## Parameters
-
-<ParamField
-    path="embedding_model"
-    type="Union[str, BaseEmbeddings]"
-    default="minishlab/potion-base-32M"
->
-    Model identifier or embedding model instance
-</ParamField>
-
-<ParamField
-    path="chunk_size"
-    type="int"
-    default="2048"
->
-    Maximum tokens per chunk
-</ParamField>
-
-<ParamField
-    path="mode"
-    type="str"
-    default="window"
->
-    Mode for grouping sentences, either "cumulative" or "window"
-</ParamField>
-
-<ParamField
-    path="threshold"
-    type="Union[float, int, str]"
-    default="auto"
->
-    When in the range [0,1], denotes the similarity threshold to consider sentences similar.
-    When in the range (1,100], interprets the given value as a percentile threshold.
-    When set to "auto", the threshold is automatically calculated.
-</ParamField>
-
-<ParamField
-    path="similarity_window"
-    type="int"
-    default="1"
->
-    Number of sentences to consider for similarity threshold calculation
-</ParamField>
-
-<ParamField
-    path="min_sentences"
-    type="int"
-    default="1"
->
-    Minimum number of sentences per chunk
-</ParamField>
-
-<ParamField
-    path="min_chunk_size"
-    type="int"
-    default="2"
->
-    Minimum tokens per chunk
-</ParamField>
-
-<ParamField
-    path="min_characters_per_sentence"
-    type="int"
-    default="12"
->
-    Minimum number of characters per sentence
-</ParamField>
-
-<ParamField
-    path="threshold_step"
-    type="float"
-    default="0.01"
->
-    Step size for threshold calculation
-</ParamField>
-
-<ParamField
-    path="delim"
-    type="Union[str, List[str]]"
-    default="['.', '!', '?', '\n']"
->
-    Delimiters to split sentences on
-</ParamField>
-
-<ParamField
-    path="include_delim"
-    type='Optional[Literal["prev", "next"]]'
-    default="prev"
->
-    Include delimiters in the chunk text. If so, specify whether to include the previous or next delimiter.
-</ParamField>
-
-<ParamField
-    path="skip_window"
-    type="int"
-    default="1"
->
-    Number of chunks to skip when looking for similarities
-</ParamField>
-
-
-## Usage
-
-### Single Text Chunking
-=======
     embedding_model="minishlab/potion-base-8M",
     threshold=0.5,                              
     chunk_size=2048,                             
@@ -196,7 +82,6 @@
 - `min_characters_per_sentence`: Minimum characters per sentence
 - `threshold_step`: Step size for threshold calculation (removed in new version)
 - `skip_window`: Number of chunks to skip when merging
->>>>>>> df2a0d36
 
 ### Example Migration
 
