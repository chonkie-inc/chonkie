--- conflicted
+++ resolved
@@ -95,7 +95,9 @@
           },
           {
             "group": "Changelog",
-            "pages": ["python-sdk/changelog"]
+            "pages": [
+              "python-sdk/changelog"
+            ]
           }
         ]
       },
@@ -128,15 +130,6 @@
         "tab": "Chonkie Cloud",
         "icon": "cloud",
         "openapi": "chonkie-cloud/openapi.json"
-<<<<<<< HEAD
-      },
-      {
-        "tab": "Changelog",
-        "pages": [
-          "changelog/changelog"
-        ]
-=======
->>>>>>> b6f2eb55
       }
     ],
     "global": {
