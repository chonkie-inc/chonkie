--- conflicted
+++ resolved
@@ -94,18 +94,6 @@
           {
             "group": "Handshakes",
             "pages": [
-<<<<<<< HEAD
-              "python-sdk/handshakes/overview",
-              "python-sdk/handshakes/chroma-handshake",
-              "python-sdk/handshakes/qdrant-handshake",
-              "python-sdk/handshakes/weaviate-handshake",
-              "python-sdk/handshakes/tubropuffer-handshake",
-              "python-sdk/handshakes/pinecone-handshake",
-              "python-sdk/handshakes/pgvector-handshake",
-              "python-sdk/handshakes/mongodb-handshake",
-              "python-sdk/handshakes/elastic-handshake",
-              "python-sdk/handshakes/milvus-handshake"
-=======
               "oss/handshakes/overview",
               "oss/handshakes/chroma-handshake",
               "oss/handshakes/qdrant-handshake",
@@ -116,7 +104,6 @@
               "oss/handshakes/mongodb-handshake",
               "oss/handshakes/elastic-handshake",
               "oss/handshakes/milvus-handshake"
->>>>>>> 67a150c1
             ]
           },
           {
