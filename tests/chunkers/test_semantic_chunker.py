--- conflicted
+++ resolved
@@ -18,18 +18,8 @@
 
 @pytest.fixture
 def embedding_model() -> BaseEmbeddings:
-<<<<<<< HEAD
-    """Fixture that returns a Model2Vec embedding model for testing.
-
-    Returns:
-        Model2VecEmbeddings: A Model2Vec model initialized with 'minishlab/potion-base-32M'
-
-    """
-    return Model2VecEmbeddings("minishlab/potion-base-32M")
-=======
     """Fixture that returns a Model2Vec embedding model for testing."""
     return Model2VecEmbeddings("minishlab/potion-base-8M")
->>>>>>> df2a0d36
 
 
 @pytest.fixture
@@ -65,85 +55,11 @@
     assert chunker is not None
     assert chunker.chunk_size == 512
     assert chunker.threshold == 0.5
-<<<<<<< HEAD
-    assert chunker.mode == "window"
-    assert chunker.similarity_window == 1
-    assert chunker.min_sentences == 1
-    assert chunker.min_chunk_size == 2
-
-
-@pytest.mark.skipif(
-    "OPENAI_API_KEY" not in os.environ,
-    reason="Skipping test because OPENAI_API_KEY is not defined",
-)
-def test_semantic_chunker_initialization_openai(
-    openai_embedding_model: BaseEmbeddings,
-) -> None:
-    """Test that the SemanticChunker can be initialized with required parameters."""
-    chunker = SemanticChunker(
-        embedding_model=openai_embedding_model,
-        chunk_size=512,
-        threshold=0.5,
-    )
-
-    assert chunker is not None
-    assert chunker.chunk_size == 512
-    assert chunker.threshold == 0.5
-    assert chunker.mode == "window"
-    assert chunker.similarity_window == 1
-    assert chunker.min_sentences == 1
-    assert chunker.min_chunk_size == 2
-
-
-def test_semantic_chunker_initialization_sentence_transformer(
-    embedding_model: BaseEmbeddings,
-) -> None:
-    """Test that the SemanticChunker can be initialized with SentenceTransformer model."""
-    chunker = SemanticChunker(
-        embedding_model="all-MiniLM-L6-v2",
-        chunk_size=512,
-        threshold=0.5,
-    )
-
-    assert chunker is not None
-    assert chunker.chunk_size == 512
-    assert chunker.threshold == 0.5
-    assert chunker.mode == "window"
-    assert chunker.similarity_window == 1
-    assert chunker.min_sentences == 1
-    assert chunker.min_chunk_size == 2
-
-
-@pytest.mark.skipif(
-    "COHERE_API_KEY" not in os.environ,
-    reason="Skipping test because COHERE_API_KEY is not defined",
-)
-def test_semantic_chunker_initialization_cohere(
-    cohere_embedding_model: BaseEmbeddings,
-) -> None:
-    """Test that the SemanticChunker can be initialized with required parameters."""
-    chunker = SemanticChunker(
-        embedding_model=cohere_embedding_model,
-        chunk_size=512,
-        threshold=0.5,
-    )
-
-    assert chunker is not None
-    assert chunker.chunk_size == 512
-    assert chunker.threshold == 0.5
-    assert chunker.mode == "window"
-    assert chunker.similarity_window == 1
-    assert chunker.min_sentences == 1
-    assert chunker.min_chunk_size == 2
-=======
     assert chunker.similarity_window == 3
     assert chunker.min_sentences_per_chunk == 1
->>>>>>> df2a0d36
-
-
-def test_semantic_chunker_chunking(
-    embedding_model: BaseEmbeddings, sample_text: str
-) -> None:
+
+
+def test_semantic_chunker_chunking(embedding_model: BaseEmbeddings, sample_text: str) -> None:
     """Test that the SemanticChunker can chunk a sample text."""
     chunker = SemanticChunker(
         embedding_model="all-MiniLM-L6-v2",
@@ -212,15 +128,8 @@
         )
 
 
-<<<<<<< HEAD
-def test_semantic_chunker_percentile_mode(
-    embedding_model: BaseEmbeddings, sample_text: str
-) -> None:
-    """Test that the SemanticChunker works with percentile-based similarity."""
-=======
 def test_semantic_chunker_reconstruction(embedding_model: BaseEmbeddings, sample_text: str) -> None:
     """Test that the SemanticChunker can reconstruct the original text."""
->>>>>>> df2a0d36
     chunker = SemanticChunker(
         embedding_model=embedding_model, 
         chunk_size=512, 
@@ -247,15 +156,8 @@
         )
 
 
-<<<<<<< HEAD
-def test_sentence_chunker_indices(
-    embedding_model: BaseEmbeddings, sample_text: str
-) -> None:
-    """Test that the SentenceChunker correctly maps chunk indices to the original text."""
-=======
 def test_semantic_chunker_indices(embedding_model: BaseEmbeddings, sample_text: str) -> None:
     """Test that the SemanticChunker correctly maps chunk indices to the original text."""
->>>>>>> df2a0d36
     chunker = SemanticChunker(
         embedding_model=embedding_model, 
         chunk_size=512, 
@@ -265,127 +167,6 @@
     verify_chunk_indices(chunks, sample_text)
 
 
-<<<<<<< HEAD
-def test_sentence_chunker_indices_complex_md(
-    embedding_model: BaseEmbeddings, sample_complex_markdown_text: str
-) -> None:
-    """Test that the SentenceChunker correctly maps chunk indices to the original text."""
-    chunker = SemanticChunker(
-        embedding_model=embedding_model, chunk_size=512, threshold=0.5
-    )
-    chunks = chunker.chunk(sample_complex_markdown_text)
-    verify_chunk_indices(chunks, sample_complex_markdown_text)
-
-
-def test_semantic_chunker_token_counts(
-    embedding_model: BaseEmbeddings, sample_text: str
-) -> None:
-    """Test that the SemanticChunker correctly calculates token counts."""
-    chunker = SemanticChunker(
-        embedding_model=embedding_model, chunk_size=512, threshold=0.5
-    )
-    chunks = chunker.chunk(sample_text)
-    assert all([chunk.token_count > 0 for chunk in chunks]), (
-        "All chunks must have a positive token count"
-    )
-    assert all([chunk.token_count <= 512 for chunk in chunks]), (
-        "All chunks must have a token count less than or equal to 512"
-    )
-
-    token_counts = [chunker.tokenizer.count_tokens(chunk.text) for chunk in chunks]
-    for i, (chunk, token_count) in enumerate(zip(chunks, token_counts)):
-        assert chunk.token_count == token_count, (
-            f"Chunk {i} has a token count of {chunk.token_count} but the encoded text length is {token_count}"
-        )
-
-
-def test_semantic_chunker_reconstruction(
-    embedding_model: BaseEmbeddings, sample_text: str
-) -> None:
-    """Test that the SemanticChunker can reconstruct the original text."""
-    chunker = SemanticChunker(
-        embedding_model=embedding_model, chunk_size=512, threshold=0.5
-    )
-    chunks = chunker.chunk(sample_text)
-    assert sample_text == "".join([chunk.text for chunk in chunks])
-
-
-def test_semantic_chunker_reconstruction_complex_md(
-    embedding_model: BaseEmbeddings, sample_complex_markdown_text: str
-) -> None:
-    """Test that the SemanticChunker can reconstruct the original text."""
-    chunker = SemanticChunker(
-        embedding_model=embedding_model, chunk_size=512, threshold=0.5
-    )
-    chunks = chunker.chunk(sample_complex_markdown_text)
-    assert sample_complex_markdown_text == "".join([chunk.text for chunk in chunks])
-
-
-def test_semantic_chunker_reconstruction_batch(
-    embedding_model: BaseEmbeddings, sample_text: str
-) -> None:
-    """Test that the SemanticChunker can reconstruct the original text."""
-    chunker = SemanticChunker(
-        embedding_model=embedding_model, chunk_size=512, threshold=0.5
-    )
-    chunks = chunker.chunk_batch([sample_text] * 10)[-1]
-    assert sample_text == "".join([chunk.text for chunk in chunks])
-
-
-def test_semantic_chunker_return_type(
-    embedding_model: BaseEmbeddings, sample_text: str
-) -> None:
-    """Test that SemanticChunker returns SemanticChunk objects by default."""
-    chunker = SemanticChunker(
-        embedding_model=embedding_model,
-        chunk_size=512,
-        threshold=0.5,
-    )
-    chunks = chunker.chunk(sample_text)
-    tokenizer = embedding_model.get_tokenizer_or_token_counter()
-    assert all([hasattr(chunk, "text") for chunk in chunks])
-    assert all([len(tokenizer.encode(chunk.text)) <= 512 for chunk in chunks])
-
-
-def test_semantic_chunker_from_recipe_default() -> None:
-    """Test that SemanticChunker.from_recipe works with default parameters."""
-    chunker = SemanticChunker.from_recipe()
-
-    assert chunker is not None
-    assert chunker.delim == [". ", "! ", "? ", "\n"]
-    assert chunker.include_delim == "prev"
-
-
-def test_semantic_chunker_from_recipe_custom_params(
-    embedding_model: BaseEmbeddings,
-) -> None:
-    """Test that SemanticChunker.from_recipe works with custom parameters."""
-    chunker = SemanticChunker.from_recipe(
-        name="default",
-        lang="en",
-        embedding_model=embedding_model,
-        chunk_size=256,
-        threshold=0.9,
-    )
-
-    assert chunker is not None
-    assert chunker.delim == [". ", "! ", "? ", "\n"]
-    assert chunker.include_delim == "prev"
-    assert chunker.chunk_size == 256
-    assert chunker.threshold == 0.9
-
-
-def test_semantic_chunker_from_recipe_nonexistent() -> None:
-    """Test that SemanticChunker.from_recipe raises an error if the recipe does not exist."""
-    with pytest.raises(ValueError):
-        SemanticChunker.from_recipe(name="invalid")
-
-    with pytest.raises(ValueError):
-        SemanticChunker.from_recipe(name="default", lang="invalid")
-
-
-=======
->>>>>>> df2a0d36
 class TestSemanticChunkerParameterValidation:
     """Test parameter validation in SemanticChunker."""
 
@@ -397,23 +178,6 @@
         with pytest.raises(ValueError, match="chunk_size must be positive"):
             SemanticChunker(embedding_model=embedding_model, chunk_size=-1)
 
-<<<<<<< HEAD
-    def test_invalid_min_chunk_size(self, embedding_model: BaseEmbeddings) -> None:
-        """Test that SemanticChunker raises error for invalid min_chunk_size."""
-        with pytest.raises(ValueError, match="min_chunk_size must be positive"):
-            SemanticChunker(embedding_model=embedding_model, min_chunk_size=0)
-
-        with pytest.raises(ValueError, match="min_chunk_size must be positive"):
-            SemanticChunker(embedding_model=embedding_model, min_chunk_size=-1)
-
-    def test_invalid_min_sentences(self, embedding_model: BaseEmbeddings) -> None:
-        """Test that SemanticChunker raises error for invalid min_sentences."""
-        with pytest.raises(ValueError, match="min_sentences must be positive"):
-            SemanticChunker(embedding_model=embedding_model, min_sentences=0)
-
-        with pytest.raises(ValueError, match="min_sentences must be positive"):
-            SemanticChunker(embedding_model=embedding_model, min_sentences=-1)
-=======
     def test_invalid_min_sentences_per_chunk(self, embedding_model: BaseEmbeddings) -> None:
         """Test that SemanticChunker raises error for invalid min_sentences_per_chunk."""
         with pytest.raises(ValueError, match="min_sentences_per_chunk must be positive"):
@@ -421,7 +185,6 @@
         
         with pytest.raises(ValueError, match="min_sentences_per_chunk must be positive"):
             SemanticChunker(embedding_model=embedding_model, min_sentences_per_chunk=-1)
->>>>>>> df2a0d36
 
     def test_invalid_similarity_window(self, embedding_model: BaseEmbeddings) -> None:
         """Test that SemanticChunker raises error for invalid similarity_window."""
@@ -431,68 +194,6 @@
         with pytest.raises(ValueError, match="similarity_window must be positive"):
             SemanticChunker(embedding_model=embedding_model, similarity_window=-1)
 
-<<<<<<< HEAD
-    def test_invalid_threshold_step(self, embedding_model: BaseEmbeddings) -> None:
-        """Test that SemanticChunker raises error for invalid threshold_step."""
-        with pytest.raises(ValueError, match="threshold_step must be between 0 and 1"):
-            SemanticChunker(embedding_model=embedding_model, threshold_step=0)
-
-        with pytest.raises(ValueError, match="threshold_step must be between 0 and 1"):
-            SemanticChunker(embedding_model=embedding_model, threshold_step=1.0)
-
-        with pytest.raises(ValueError, match="threshold_step must be between 0 and 1"):
-            SemanticChunker(embedding_model=embedding_model, threshold_step=1.5)
-
-    def test_invalid_mode(self, embedding_model: BaseEmbeddings) -> None:
-        """Test that SemanticChunker raises error for invalid mode."""
-        with pytest.raises(ValueError, match="mode must be 'cumulative' or 'window'"):
-            SemanticChunker(embedding_model=embedding_model, mode="invalid")
-
-    def test_invalid_threshold_type(self, embedding_model: BaseEmbeddings) -> None:
-        """Test that SemanticChunker raises error for invalid threshold type."""
-        with pytest.raises(
-            ValueError, match="threshold must be a string, float, or int"
-        ):
-            SemanticChunker(embedding_model=embedding_model, threshold=[0.5])
-
-    def test_invalid_threshold_string(self, embedding_model: BaseEmbeddings) -> None:
-        """Test that SemanticChunker raises error for invalid threshold string."""
-        with pytest.raises(
-            ValueError, match="threshold must be 'auto', 'smart', or 'percentile'"
-        ):
-            SemanticChunker(embedding_model=embedding_model, threshold="invalid")
-
-    def test_invalid_threshold_float(self, embedding_model: BaseEmbeddings) -> None:
-        """Test that SemanticChunker raises error for invalid threshold float."""
-        with pytest.raises(
-            ValueError, match=r"threshold \(float\) must be between 0 and 1"
-        ):
-            SemanticChunker(embedding_model=embedding_model, threshold=-0.1)
-
-        with pytest.raises(
-            ValueError, match=r"threshold \(float\) must be between 0 and 1"
-        ):
-            SemanticChunker(embedding_model=embedding_model, threshold=1.1)
-
-    def test_invalid_threshold_int(self, embedding_model: BaseEmbeddings) -> None:
-        """Test that SemanticChunker raises error for invalid threshold int."""
-        with pytest.raises(
-            ValueError, match=r"threshold \(int\) must be between 1 and 100"
-        ):
-            SemanticChunker(embedding_model=embedding_model, threshold=0)
-
-        with pytest.raises(
-            ValueError, match=r"threshold \(int\) must be between 1 and 100"
-        ):
-            SemanticChunker(embedding_model=embedding_model, threshold=101)
-
-    def test_invalid_delim_type(self, embedding_model: BaseEmbeddings) -> None:
-        """Test that SemanticChunker raises error for invalid delim type."""
-        with pytest.raises(
-            ValueError, match="delim must be a string or list of strings"
-        ):
-            SemanticChunker(embedding_model=embedding_model, delim=123)
-=======
     def test_invalid_threshold(self, embedding_model: BaseEmbeddings) -> None:
         """Test that SemanticChunker raises error for invalid threshold values."""
         with pytest.raises(ValueError, match="threshold must be between 0 and 1"):
@@ -514,7 +215,6 @@
             
         with pytest.raises(ValueError, match="threshold must be between 0 and 1"):
             SemanticChunker(embedding_model=embedding_model, threshold=[0.5])
->>>>>>> df2a0d36
 
     def test_invalid_embedding_model_type(self) -> None:
         """Test that SemanticChunker raises error for invalid embedding model type."""
@@ -525,113 +225,25 @@
 class TestSemanticChunkerConfiguration:
     """Test different configuration options."""
 
-<<<<<<< HEAD
-    def test_cumulative_mode(
-        self, embedding_model: BaseEmbeddings, sample_text: str
-    ) -> None:
-        """Test SemanticChunker with cumulative mode."""
-        chunker = SemanticChunker(
-=======
     def test_with_different_similarity_windows(self, embedding_model: BaseEmbeddings, sample_text: str) -> None:
         """Test SemanticChunker with different similarity windows."""
         # Test with default window
         chunker1 = SemanticChunker(
->>>>>>> df2a0d36
             embedding_model=embedding_model,
             threshold=0.5,
             chunk_size=512,
         )
-<<<<<<< HEAD
-        chunks = chunker.chunk(sample_text)
-
-        assert len(chunks) > 0
-        assert all(isinstance(chunk, SemanticChunk) for chunk in chunks)
-        assert chunker.mode == "cumulative"
-        assert chunker.similarity_window == 1  # Should be 1 for cumulative mode
-
-    def test_window_mode_with_larger_window(
-        self, embedding_model: BaseEmbeddings, sample_text: str
-    ) -> None:
-        """Test SemanticChunker with window mode and larger similarity window."""
-        chunker = SemanticChunker(
-=======
         chunks1 = chunker1.chunk(sample_text)
         assert len(chunks1) > 0
         assert chunker1.similarity_window == 3  # Default value
         
         # Test with larger window
         chunker2 = SemanticChunker(
->>>>>>> df2a0d36
             embedding_model=embedding_model,
             similarity_window=5,
             threshold=0.5,
-            chunk_size=512,
-        )
-<<<<<<< HEAD
-        chunks = chunker.chunk(sample_text)
-
-        assert len(chunks) > 0
-        assert all(isinstance(chunk, SemanticChunk) for chunk in chunks)
-        assert chunker.mode == "window"
-        assert chunker.similarity_window == 3
-
-
-class TestSemanticChunkerThresholdTypes:
-    """Test different threshold configurations in SemanticChunker."""
-
-    def test_auto_threshold(
-        self, embedding_model: BaseEmbeddings, sample_text: str
-    ) -> None:
-        """Test SemanticChunker with auto threshold."""
-        chunker = SemanticChunker(
-            embedding_model=embedding_model, threshold="auto", chunk_size=512
-        )
-        # Before chunking, threshold should be None
-        assert chunker.similarity_threshold is None
-        assert chunker.similarity_percentile is None
-
-        chunks = chunker.chunk(sample_text)
-
-        assert len(chunks) > 0
-        assert chunker.threshold == "auto"
-        # After chunking, threshold should be calculated
-        assert chunker.similarity_threshold is not None
-
-    def test_float_threshold(
-        self, embedding_model: BaseEmbeddings, sample_text: str
-    ) -> None:
-        """Test SemanticChunker with float threshold."""
-        threshold_value = 0.75
-        chunker = SemanticChunker(
-            embedding_model=embedding_model, threshold=threshold_value, chunk_size=512
-        )
-        chunks = chunker.chunk(sample_text)
-
-        assert len(chunks) > 0
-        assert chunker.threshold == threshold_value
-        assert chunker.similarity_threshold == threshold_value
-        assert chunker.similarity_percentile is None
-
-    def test_int_threshold(
-        self, embedding_model: BaseEmbeddings, sample_text: str
-    ) -> None:
-        """Test SemanticChunker with int threshold (percentile)."""
-        threshold_value = 75
-        chunker = SemanticChunker(
-            embedding_model=embedding_model, threshold=threshold_value, chunk_size=512
-        )
-        # Before chunking, similarity_threshold should be None
-        assert chunker.similarity_threshold is None
-        assert chunker.similarity_percentile == threshold_value
-
-        chunks = chunker.chunk(sample_text)
-
-        assert len(chunks) > 0
-        assert chunker.threshold == threshold_value
-        # After chunking, similarity_threshold should be calculated from percentile
-        assert chunker.similarity_threshold is not None
-        assert chunker.similarity_percentile == threshold_value
-=======
+            chunk_size=512
+        )
         chunks2 = chunker2.chunk(sample_text)
         assert len(chunks2) > 0
         assert chunker2.similarity_window == 5
@@ -657,246 +269,11 @@
         chunks2 = chunker2.chunk(sample_text)
         assert len(chunks2) > 0
         assert chunker2.threshold == 0.9
->>>>>>> df2a0d36
 
 
 class TestSemanticChunkerEdgeCases:
     """Test edge cases and special scenarios."""
 
-<<<<<<< HEAD
-    def test_split_sentences_with_include_delim_prev(
-        self, embedding_model: BaseEmbeddings
-    ) -> None:
-        """Test sentence splitting with include_delim='prev'."""
-        chunker = SemanticChunker(
-            embedding_model=embedding_model, delim=[".", "!"], include_delim="prev"
-        )
-        text = "Hello world. How are you! Fine thanks."
-        sentences = chunker._split_sentences(text)
-
-        assert len(sentences) > 0
-        assert all(
-            len(sentence) >= chunker.min_characters_per_sentence
-            for sentence in sentences
-        )
-
-    def test_split_sentences_with_include_delim_next(
-        self, embedding_model: BaseEmbeddings
-    ) -> None:
-        """Test sentence splitting with include_delim='next'."""
-        chunker = SemanticChunker(
-            embedding_model=embedding_model, delim=[".", "!"], include_delim="next"
-        )
-        text = "Hello world. How are you! Fine thanks."
-        sentences = chunker._split_sentences(text)
-
-        assert len(sentences) > 0
-
-    def test_split_sentences_with_include_delim_none(
-        self, embedding_model: BaseEmbeddings
-    ) -> None:
-        """Test sentence splitting with include_delim=None."""
-        chunker = SemanticChunker(
-            embedding_model=embedding_model, delim=[".", "!"], include_delim=None
-        )
-        text = "Hello world. How are you! Fine thanks."
-        sentences = chunker._split_sentences(text)
-
-        assert len(sentences) > 0
-
-    def test_split_sentences_short_fragments(
-        self, embedding_model: BaseEmbeddings
-    ) -> None:
-        """Test sentence splitting with short fragments."""
-        chunker = SemanticChunker(
-            embedding_model=embedding_model, min_characters_per_sentence=20
-        )
-        text = "A. B. C. This is a longer sentence that should remain separate."
-        sentences = chunker._split_sentences(text)
-
-        # Short fragments should be combined
-        assert len(sentences) > 0
-        assert any(len(sentence) >= 20 for sentence in sentences)
-
-    def test_prepare_sentences_empty_text(
-        self, embedding_model: BaseEmbeddings
-    ) -> None:
-        """Test _prepare_sentences with empty text."""
-        chunker = SemanticChunker(embedding_model=embedding_model)
-        sentences = chunker._prepare_sentences("")
-
-        assert sentences == []
-
-    def test_prepare_sentences_whitespace_text(
-        self, embedding_model: BaseEmbeddings
-    ) -> None:
-        """Test _prepare_sentences with whitespace-only text."""
-        chunker = SemanticChunker(embedding_model=embedding_model)
-        sentences = chunker._prepare_sentences("   \n\t   ")
-
-        assert sentences == []
-
-    def test_prepare_sentences_normal_text(
-        self, embedding_model: BaseEmbeddings
-    ) -> None:
-        """Test _prepare_sentences with normal text."""
-        chunker = SemanticChunker(embedding_model=embedding_model)
-        text = "Hello world. How are you?"
-        sentences = chunker._prepare_sentences(text)
-
-        assert len(sentences) > 0
-        assert all(isinstance(sentence, SemanticSentence) for sentence in sentences)
-        assert all(hasattr(sentence, "embedding") for sentence in sentences)
-        assert all(hasattr(sentence, "token_count") for sentence in sentences)
-
-    def test_compute_group_embedding_single_sentence(
-        self, embedding_model: BaseEmbeddings
-    ) -> None:
-        """Test _compute_group_embedding with single sentence."""
-        chunker = SemanticChunker(embedding_model=embedding_model)
-        sentences = chunker._prepare_sentences("This is a test sentence.")
-
-        if sentences:
-            group_embedding = chunker._compute_group_embedding([sentences[0]])
-            assert group_embedding is not None
-            # For single sentence, should return the sentence's embedding
-            assert (group_embedding == sentences[0].embedding).all()
-
-    def test_compute_group_embedding_multiple_sentences(
-        self, embedding_model: BaseEmbeddings
-    ) -> None:
-        """Test _compute_group_embedding with multiple sentences."""
-        chunker = SemanticChunker(embedding_model=embedding_model)
-        sentences = chunker._prepare_sentences(
-            "First sentence. Second sentence. Third sentence."
-        )
-
-        if len(sentences) >= 2:
-            group_embedding = chunker._compute_group_embedding(sentences[:2])
-            assert group_embedding is not None
-            assert len(group_embedding.shape) > 0
-
-    def test_get_semantic_similarity(self, embedding_model: BaseEmbeddings) -> None:
-        """Test _get_semantic_similarity method."""
-        chunker = SemanticChunker(embedding_model=embedding_model)
-        sentences = chunker._prepare_sentences("First sentence. Second sentence.")
-
-        if len(sentences) >= 2:
-            similarity = chunker._get_semantic_similarity(
-                sentences[0].embedding, sentences[1].embedding
-            )
-            # Accept both float and numpy float types
-            assert isinstance(similarity, (float, type(sentences[0].embedding.flat[0])))
-            assert 0.0 <= similarity <= 1.0
-
-    def test_create_chunk_empty_sentences(
-        self, embedding_model: BaseEmbeddings
-    ) -> None:
-        """Test _create_chunk with empty sentence list."""
-        chunker = SemanticChunker(embedding_model=embedding_model)
-
-        with pytest.raises(
-            ValueError, match="Cannot create chunk from empty sentence list"
-        ):
-            chunker._create_chunk([])
-
-    def test_create_chunk_with_default_return_type(
-        self, embedding_model: BaseEmbeddings
-    ) -> None:
-        """Test _create_chunk with default return_type (chunks)."""
-        chunker = SemanticChunker(embedding_model=embedding_model)
-        sentences = chunker._prepare_sentences("This is a test sentence.")
-
-        if sentences:
-            result = chunker._create_chunk(sentences)
-            assert hasattr(result, "text")
-
-
-class TestSemanticChunkerThresholdCalculation:
-    """Test threshold calculation methods."""
-
-    def test_compute_similarity_threshold_with_fixed_threshold(
-        self, embedding_model: BaseEmbeddings
-    ) -> None:
-        """Test _compute_similarity_threshold with fixed threshold."""
-        chunker = SemanticChunker(embedding_model=embedding_model, threshold=0.7)
-        similarities = [0.9, 0.8, 0.6, 0.5, 0.4]
-
-        threshold = chunker._compute_similarity_threshold(similarities)
-        assert threshold == 0.7
-
-    def test_compute_similarity_threshold_with_percentile(
-        self, embedding_model: BaseEmbeddings
-    ) -> None:
-        """Test _compute_similarity_threshold with percentile."""
-        chunker = SemanticChunker(
-            embedding_model=embedding_model,
-            threshold=50,  # 50th percentile
-        )
-        # Mock numpy percentile calculation
-        import numpy as np
-
-        similarities = [0.1, 0.2, 0.3, 0.4, 0.5, 0.6, 0.7, 0.8, 0.9]
-
-        threshold = chunker._compute_similarity_threshold(similarities)
-        expected = float(np.percentile(similarities, 50))
-        assert threshold == expected
-
-    def test_calculate_threshold_via_percentile(
-        self, embedding_model: BaseEmbeddings
-    ) -> None:
-        """Test _calculate_threshold_via_percentile method."""
-        chunker = SemanticChunker(
-            embedding_model=embedding_model,
-            threshold=75,  # 75th percentile
-        )
-        sentences = chunker._prepare_sentences(
-            "First sentence. Second sentence. Third sentence."
-        )
-
-        if len(sentences) >= 2:
-            threshold = chunker._calculate_threshold_via_percentile(sentences)
-            assert isinstance(threshold, float)
-            assert 0.0 <= threshold <= 1.0
-
-    def test_calculate_threshold_via_binary_search_with_warnings(
-        self, embedding_model: BaseEmbeddings
-    ) -> None:
-        """Test _calculate_threshold_via_binary_search with iteration limit warning."""
-        chunker = SemanticChunker(
-            embedding_model=embedding_model,
-            threshold="auto",
-            threshold_step=0.001,  # Very small step to trigger iteration limit
-            chunk_size=10000,  # Large chunk size to make convergence difficult
-            min_chunk_size=1,
-        )
-        sentences = chunker._prepare_sentences(
-            "First. Second. Third. Fourth. Fifth. Sixth."
-        )
-
-        if len(sentences) >= 3:
-            with warnings.catch_warnings(record=True) as w:
-                warnings.simplefilter("always")
-                threshold = chunker._calculate_threshold_via_binary_search(sentences)
-
-                # Check if warning was issued
-                assert len(w) <= 1  # May or may not trigger depending on convergence
-                if w:
-                    assert "Too many iterations" in str(w[0].message)
-
-                assert isinstance(threshold, float)
-
-
-class TestSemanticChunkerEdgeCases:
-    """Test edge cases and error conditions."""
-
-    def test_chunk_with_min_sentences_requirement(
-        self, embedding_model: BaseEmbeddings
-    ) -> None:
-        """Test chunking with minimum sentences requirement."""
-        chunker = SemanticChunker(
-            embedding_model=embedding_model, min_sentences=3, chunk_size=512
-=======
     def test_very_small_chunk_size(self, embedding_model: BaseEmbeddings) -> None:
         """Test chunking with very small chunk size."""
         chunker = SemanticChunker(
@@ -1040,7 +417,6 @@
             chunk_size=50,  # Small chunk size to force splitting
             threshold=0.5,
             skip_window=2
->>>>>>> df2a0d36
         )
         
         # Long text that will need to be split even after merging
@@ -1054,35 +430,6 @@
         Trade routes expanded, bringing new goods and ideas to Europe."""
         
         chunks = chunker.chunk(text)
-<<<<<<< HEAD
-
-        assert len(chunks) == 1
-        assert len(chunks[0].sentences) >= chunker.min_sentences
-
-    def test_chunk_with_very_small_chunks(
-        self, embedding_model: BaseEmbeddings
-    ) -> None:
-        """Test chunking with very small chunk size."""
-        chunker = SemanticChunker(
-            embedding_model=embedding_model,
-            chunk_size=20,  # Small but reasonable
-            min_chunk_size=1,
-            min_sentences=1,  # Allow single sentence chunks
-        )
-        text = "Short. Also short. Another short one. Final short sentence."
-        chunks = chunker.chunk(text)
-
-        assert len(chunks) > 0
-        # Some chunks may slightly exceed due to semantic grouping
-        assert all(chunk.token_count <= 25 for chunk in chunks)  # Allow small buffer
-
-    def test_delim_as_string(self, embedding_model: BaseEmbeddings) -> None:
-        """Test SemanticChunker with delim as string instead of list."""
-        chunker = SemanticChunker(
-            embedding_model=embedding_model,
-            delim=".",  # Single string delimiter
-            chunk_size=512,
-=======
         
         # All chunks should respect the size limit
         for chunk in chunks:
@@ -1116,36 +463,12 @@
             threshold=0.6,
             skip_window=1,
             min_sentences_per_chunk=1
->>>>>>> df2a0d36
         )
         
         # Short sentences that might each form their own group
         text = "First. Second. Third. Fourth. Fifth."
         
         chunks = chunker.chunk(text)
-<<<<<<< HEAD
-
-        assert len(chunks) > 0
-        assert chunker.delim == "."
-
-    def test_very_long_text_chunking(self, embedding_model: BaseEmbeddings) -> None:
-        """Test chunking with very long text."""
-        chunker = SemanticChunker(embedding_model=embedding_model, chunk_size=100)
-        # Create a long text with many sentences
-        long_text = " ".join([f"This is sentence number {i}." for i in range(50)])
-        chunks = chunker.chunk(long_text)
-
-        assert len(chunks) > 1
-        assert all(chunk.token_count <= 100 for chunk in chunks)
-
-        # Verify reconstruction
-        reconstructed = "".join(chunk.text for chunk in chunks)
-        assert reconstructed == long_text
-
-
-if __name__ == "__main__":
-    pytest.main()
-=======
         assert len(chunks) >= 1
         
         # Verify reconstruction
@@ -1177,5 +500,4 @@
         )
         
         repr_str = repr(chunker)
-        assert "skip_window=2" in repr_str
->>>>>>> df2a0d36
+        assert "skip_window=2" in repr_str