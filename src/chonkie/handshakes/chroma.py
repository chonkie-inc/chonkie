--- conflicted
+++ resolved
@@ -14,11 +14,8 @@
 from uuid import NAMESPACE_OID, uuid5
 
 from chonkie.embeddings import AutoEmbeddings, BaseEmbeddings
-<<<<<<< HEAD
+from chonkie.logger import get_logger
 from chonkie.pipeline import handshake
-=======
-from chonkie.logger import get_logger
->>>>>>> bee0ebd9
 from chonkie.types import Chunk
 
 from .base import BaseHandshake
