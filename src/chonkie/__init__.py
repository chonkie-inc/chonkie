"""Main package for Chonkie."""

# ruff: noqa: F401
# Imports are intentionally unused to expose the package's public API.

from .chef import (
    BaseChef,
<<<<<<< HEAD
    TableChef,
=======
    MarkdownChef,
>>>>>>> 0c83b05f
    TextChef,
)
from .chunker import (
    BaseChunker,
    CodeChunker,
    LateChunker,
    NeuralChunker,
    RecursiveChunker,
    SemanticChunker,
    SentenceChunker,
    SlumberChunker,
    TokenChunker,
)
from .cloud import (
    chunker,
    refineries,
)
from .embeddings import (
    AutoEmbeddings,
    BaseEmbeddings,
    CohereEmbeddings,
    GeminiEmbeddings,
    JinaEmbeddings,
    Model2VecEmbeddings,
    OpenAIEmbeddings,
    SentenceTransformerEmbeddings,
    VoyageAIEmbeddings,
)
from .fetcher import (
    BaseFetcher,
    FileFetcher,
)
from .genie import (
    BaseGenie,
    GeminiGenie,
    OpenAIGenie,
)
from .handshakes import (
    BaseHandshake,
    ChromaHandshake,
    MongoDBHandshake,
    PgvectorHandshake,
    PineconeHandshake,
    QdrantHandshake,
    TurbopufferHandshake,
    WeaviateHandshake,
)
from .porters import (
    BasePorter,
    DatasetsPorter,
    JSONPorter,
)
from .refinery import (
    BaseRefinery,
    EmbeddingsRefinery,
    OverlapRefinery,
)
from .tokenizer import (
    CharacterTokenizer,
    Tokenizer,
    WordTokenizer,
)
from .types import (
    Chunk,
    Document,
    LanguageConfig,
    MarkdownCode,
    MarkdownDocument,
    MarkdownTable,
    MergeRule,
    RecursiveLevel,
    RecursiveRules,
    Sentence,
    SplitRule,
)
from .utils import (
    Hubbie,
    Visualizer,
)

# This hippo grows with every release 🦛✨~
__version__ = "1.3.0"
__name__ = "chonkie"
__author__ = "🦛 Chonkie Inc"<|MERGE_RESOLUTION|>--- conflicted
+++ resolved
@@ -5,11 +5,8 @@
 
 from .chef import (
     BaseChef,
-<<<<<<< HEAD
     TableChef,
-=======
     MarkdownChef,
->>>>>>> 0c83b05f
     TextChef,
 )
 from .chunker import (
