--- conflicted
+++ resolved
@@ -92,7 +92,6 @@
 # This hippo grows with every release 🦛✨~
 __version__ = "1.3.1"
 __name__ = "chonkie"
-<<<<<<< HEAD
 __author__ = "🦛 Chonkie Inc"
 
 
@@ -206,7 +205,4 @@
 __all__ += [
     "BaseFetcher",
     "FileFetcher",
-]
-=======
-__author__ = "🦛 Chonkie Inc"
->>>>>>> 42cf0600
+]