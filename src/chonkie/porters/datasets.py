"""DatasetsPorter to convert Chunks into datasets format for storage."""

from __future__ import annotations

import importlib
import importlib.util as importutil
from typing import TYPE_CHECKING, Any

<<<<<<< HEAD
from chonkie.pipeline import porter
=======
from chonkie.logger import get_logger
>>>>>>> bee0ebd9
from chonkie.types import Chunk

from .base import BasePorter

logger = get_logger(__name__)

if TYPE_CHECKING:
    from datasets import Dataset


@porter("datasets")
class DatasetsPorter(BasePorter):
    """Porter to convert Chunks into datasets format for storage."""

    def __init__(self) -> None:
        """Initialize the DatasetsPorter and import dependencies."""
        super().__init__()
        self._import_dependencies()

    def _import_dependencies(self) -> None:
        """Import the 'datasets' library and assign it to an instance attribute."""
        if importutil.find_spec("datasets") is None:
            raise ImportError(
                "The 'datasets' library is not installed. "
                "Please install it with 'pip install chonkie[datasets]' or 'pip install datasets'."
            )
        datasets_module = importlib.import_module("datasets")
        self.Dataset = datasets_module.Dataset

    def export(  # type: ignore[override]
        self,
        chunks: list[Chunk],
        save_to_disk: bool = True,
        path: str = "chunks",
        **kwargs: Any,
    ) -> Dataset:
        """Export a list of Chunk objects into a Hugging Face Dataset.

        Args:
            chunks (list[Chunk]): The list of Chunk objects to export.
            save_to_disk (bool, optional): If True, saves the dataset to disk.
                Defaults to True.
            path (str, optional): The path to save the dataset.
                Defaults to "chunks".
            **kwargs: Additional arguments to pass to `save_to_disk`.

        Returns:
            Dataset: The Dataset object.

        """
        logger.debug(f"Exporting {len(chunks)} chunks to HuggingFace Dataset")
        dataset = self.Dataset.from_list([chunk.to_dict() for chunk in chunks])
        if save_to_disk:
            logger.debug(f"Saving dataset to disk: {path}")
            dataset.save_to_disk(path, **kwargs)
            logger.info(f"Successfully exported {len(chunks)} chunks to Dataset and saved to: {path}")
        else:
            logger.info(f"Successfully exported {len(chunks)} chunks to Dataset (not saved to disk)")
        return dataset

    def __call__(  # type: ignore[override]
        self,
        chunks: list[Chunk],
        save_to_disk: bool = True,
        path: str = "chunks",
        **kwargs: Any,
    ) -> Dataset:
        """Export a list of Chunk objects into a Hugging Face Dataset.

        This is an alias for the `export` method.

        Args:
            chunks (list[Chunk]): The list of Chunk objects to export.
            save_to_disk (bool, optional): If True, saves the dataset to disk.
                Defaults to True.
            path (str, optional): The path to save the dataset.
                Defaults to "chunks".
            **kwargs: Additional arguments to pass to `save_to_disk`.

        Returns:
            Dataset: The Dataset object.

        """
        return self.export(
            chunks, save_to_disk=save_to_disk, path=path, **kwargs
        )<|MERGE_RESOLUTION|>--- conflicted
+++ resolved
@@ -6,11 +6,8 @@
 import importlib.util as importutil
 from typing import TYPE_CHECKING, Any
 
-<<<<<<< HEAD
+from chonkie.logger import get_logger
 from chonkie.pipeline import porter
-=======
-from chonkie.logger import get_logger
->>>>>>> bee0ebd9
 from chonkie.types import Chunk
 
 from .base import BasePorter
