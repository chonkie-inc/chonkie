--- conflicted
+++ resolved
@@ -2,11 +2,8 @@
 
 import json
 
-<<<<<<< HEAD
+from chonkie.logger import get_logger
 from chonkie.pipeline import porter
-=======
-from chonkie.logger import get_logger
->>>>>>> bee0ebd9
 from chonkie.types import Chunk
 
 from .base import BasePorter
