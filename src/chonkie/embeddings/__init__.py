"""Embeddings classes for text embedding."""

from .auto import AutoEmbeddings
from .azure_openai import AzureOpenAIEmbeddings
from .base import BaseEmbeddings
from .catsu import CatsuEmbeddings
from .cohere import CohereEmbeddings
from .gemini import GeminiEmbeddings
from .jina import JinaEmbeddings
from .litellm import LiteLLMEmbeddings
from .model2vec import Model2VecEmbeddings
from .openai import OpenAIEmbeddings
from .registry import EmbeddingsRegistry
from .sentence_transformer import SentenceTransformerEmbeddings
from .voyageai import VoyageAIEmbeddings

# Add all embeddings classes to __all__
__all__ = [
    "BaseEmbeddings",
    "Model2VecEmbeddings",
    "SentenceTransformerEmbeddings",
    "OpenAIEmbeddings",
    "AzureOpenAIEmbeddings",
    "CohereEmbeddings",
    "GeminiEmbeddings",
    "AutoEmbeddings",
    "JinaEmbeddings",
    "VoyageAIEmbeddings",
<<<<<<< HEAD
    "CatsuEmbeddings",
=======
    "LiteLLMEmbeddings",
>>>>>>> a000c612
    "EmbeddingsRegistry",
]<|MERGE_RESOLUTION|>--- conflicted
+++ resolved
@@ -26,10 +26,7 @@
     "AutoEmbeddings",
     "JinaEmbeddings",
     "VoyageAIEmbeddings",
-<<<<<<< HEAD
     "CatsuEmbeddings",
-=======
     "LiteLLMEmbeddings",
->>>>>>> a000c612
     "EmbeddingsRegistry",
 ]