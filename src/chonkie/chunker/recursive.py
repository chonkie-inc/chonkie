"""Chonkie: Recursive Chunker.

Splits text into smaller chunks recursively. Express chunking logic through RecursiveLevel objects.
"""

from bisect import bisect_left
from functools import lru_cache
from itertools import accumulate
from typing import List, Optional, Tuple, Union

from chonkie.chunker.base import BaseChunker
<<<<<<< HEAD
from chonkie.logger import get_logger
=======
from chonkie.tokenizer import TokenizerProtocol
>>>>>>> c3115b2b
from chonkie.types import (
    Chunk,
    RecursiveLevel,
    RecursiveRules,
)

logger = get_logger(__name__)

# Import the unified split function
try:
    from .c_extensions.split import split_text
    SPLIT_AVAILABLE = True
except ImportError:
    SPLIT_AVAILABLE = False

# Import optimized merge functions
try:
    from .c_extensions.merge import _merge_splits as _merge_splits_cython
    MERGE_CYTHON_AVAILABLE = True
except ImportError:
    MERGE_CYTHON_AVAILABLE = False


class RecursiveChunker(BaseChunker):
    """Chunker that recursively splits text into smaller chunks, based on the provided RecursiveRules.

    Args:
        tokenizer: Tokenizer to use
        rules (list[RecursiveLevel]): List of RecursiveLevel objects defining chunking rules at a level.
        chunk_size (int): Maximum size of each chunk.
        min_characters_per_chunk (int): Minimum number of characters per chunk.

    """

    def __init__(
        self,
        tokenizer: Union[str, TokenizerProtocol] = "character",
        chunk_size: int = 2048,
        rules: RecursiveRules = RecursiveRules(),
        min_characters_per_chunk: int = 24,
    ) -> None:
        """Create a RecursiveChunker object.

        Args:
            tokenizer: Tokenizer to use
            rules (list[RecursiveLevel]): List of RecursiveLevel objects defining chunking rules at a level.
            chunk_size (int): Maximum size of each chunk.
            min_characters_per_chunk (int): Minimum number of characters per chunk.

        Raises:
            ValueError: If chunk_size <=0
            ValueError: If min_characters_per_chunk < 1
            ValueError: If recursive_rules is not a RecursiveRules object.

        """
        super().__init__(tokenizer=tokenizer)

        if chunk_size <= 0:
            raise ValueError("chunk_size must be greater than 0")
        if min_characters_per_chunk <= 0:
            raise ValueError("min_characters_per_chunk must be greater than 0")
        if not isinstance(rules, RecursiveRules):
            raise ValueError("`rules` must be a RecursiveRules object.")

        # Initialize the internal values
        self.chunk_size = chunk_size
        self.min_characters_per_chunk = min_characters_per_chunk
        self.rules = rules
        self.sep = "✄"
        self._CHARS_PER_TOKEN = 6.5

    @classmethod
    def from_recipe(cls,
                    name: Optional[str] = 'default',
                    lang: Optional[str] = 'en',
                    path: Optional[str] = None,
                    tokenizer: Union[str, TokenizerProtocol] = "character",
                    chunk_size: int = 2048,
                    min_characters_per_chunk: int = 24,
                    ) -> "RecursiveChunker":
        """Create a RecursiveChunker object from a recipe.

        The recipes are registered in the [Chonkie Recipe Store](https://huggingface.co/datasets/chonkie-ai/recipes). If the recipe is not there, you can create your own recipe and share it with the community!

        Args:
            name (Optional[str]): The name of the recipe.
            lang (Optional[str]): The language that the recursive chunker should support.
            path (Optional[str]): The path to the recipe.
            tokenizer: The tokenizer to use.
            chunk_size (int): The chunk size.
            min_characters_per_chunk (int): The minimum number of characters per chunk.

        Returns:
            RecursiveChunker: The RecursiveChunker object.

        Raises:
            ValueError: If the recipe is not found.

        """
        logger.info("Loading RecursiveChunker recipe", name=name, lang=lang)
        # Create a recursive rules object
        rules = RecursiveRules.from_recipe(name, lang, path)
        logger.debug(f"Recipe loaded successfully with {len(rules.levels or [])} levels")
        return cls(
            tokenizer=tokenizer,
            rules=rules,
            chunk_size=chunk_size,
            min_characters_per_chunk=min_characters_per_chunk,
        )

    @lru_cache(maxsize=4096)
    def _estimate_token_count(self, text: str) -> int:
        # Always return the actual token count for accuracy
        # The estimate was only used as an optimization hint
        return self.tokenizer.count_tokens(text)

    def _split_text(self, text: str, recursive_level: RecursiveLevel) -> list[str]:
        """Split the text into chunks using the delimiters."""
        if SPLIT_AVAILABLE and recursive_level.delimiters:
            # Use optimized Cython split function for delimiter-based splitting only
            return list(split_text(
                text=text,
                delim=recursive_level.delimiters,
                include_delim=recursive_level.include_delim,
                min_characters_per_segment=self.min_characters_per_chunk,
                whitespace_mode=False,
                character_fallback=False
            ))
        else:
            # Fallback to original implementation
            if recursive_level.whitespace:
                splits = text.split(" ")
            elif recursive_level.delimiters:
                if recursive_level.include_delim == "prev":
                    for delimiter in recursive_level.delimiters:
                        text = text.replace(delimiter, delimiter + self.sep)
                elif recursive_level.include_delim == "next":
                    for delimiter in recursive_level.delimiters:
                        text = text.replace(delimiter, self.sep + delimiter)
                else:
                    for delimiter in recursive_level.delimiters:
                        text = text.replace(delimiter, self.sep)

                splits = [split for split in text.split(self.sep) if split != ""]

                # Merge short splits
                current = ""
                merged = []
                for split in splits:
                    if len(split) < self.min_characters_per_chunk:
                        current += split
                    elif current:
                        current += split
                        merged.append(current)
                        current = ""
                    else:
                        merged.append(split)

                    if len(current) >= self.min_characters_per_chunk:
                        merged.append(current)
                        current = ""

                if current:
                    merged.append(current)

                splits = merged
            else:
                # Encode, Split, and Decode
                encoded = self.tokenizer.encode(text)
                token_splits = [
                    encoded[i : i + self.chunk_size]
                    for i in range(0, len(encoded), self.chunk_size)
                ]
                splits = list(self.tokenizer.decode_batch(token_splits))

            return splits

    def _make_chunks(
        self,
        text: str,
        token_count: int,
        level: int,
        start_offset: int
    ) -> Chunk:
        """Create a Chunk object with indices based on the current offset.

        This method calculates the start and end indices of the chunk using the provided start_offset and the length of the text,
        avoiding a slower full-text search for efficiency.

        Args:
            text (str): The text content of the chunk.
            token_count (int): The number of tokens in the chunk.
            level (int): The recursion level of the chunk.
            start_offset (int): The starting offset in the original text.

        Returns:
            Chunk: A chunk object with calculated start and end indices, text, and token count.

        """
        return Chunk(
            text=text,
            start_index=start_offset,
            end_index=start_offset + len(text),
            token_count=token_count,
        )

    def _merge_splits(
        self,
        splits: list[str],
        token_counts: list[int],
        combine_whitespace: bool = False,
    ) -> Tuple[List[str], List[int]]:
        """Merge short splits into larger chunks.

        Uses optimized Cython implementation when available, with Python fallback.
        """
        if MERGE_CYTHON_AVAILABLE:
            # Use optimized Cython implementation
            return _merge_splits_cython(
                splits,
                token_counts,
                self.chunk_size,
                combine_whitespace
            )
        else:
            # Fallback to original Python implementation
            return self._merge_splits_fallback(splits, token_counts, combine_whitespace)

    def _merge_splits_fallback(
        self,
        splits: list[str],
        token_counts: list[int],
        combine_whitespace: bool = False,
    ) -> Tuple[List[str], List[int]]:
        """Original Python implementation of _merge_splits (fallback)."""
        if not splits or not token_counts:
            return [], []

        # If the number of splits and token counts does not match, raise an error
        if len(splits) != len(token_counts):
            raise ValueError(
                f"Number of splits {len(splits)} does not match number of token counts {len(token_counts)}"
            )

        # If all splits are larger than the chunk size, return them
        if all(counts > self.chunk_size for counts in token_counts):
            return splits, token_counts

        # If the splits are too short, merge them
        merged = []
        if combine_whitespace:
            # +1 for the whitespace
            cumulative_token_counts = list(
                accumulate([0] + token_counts, lambda x, y: x + y + 1)
            )
        else:
            cumulative_token_counts = list(accumulate([0] + token_counts))
        current_index = 0
        combined_token_counts = []

        while current_index < len(splits):
            current_token_count = cumulative_token_counts[current_index]
            required_token_count = current_token_count + self.chunk_size

            # Find the index to merge at
            index = min(
                bisect_left(
                    cumulative_token_counts,
                    required_token_count,
                    lo=current_index,
                )
                - 1,
                len(splits),
            )

            # If current_index == index,
            # we need to move to the next index
            if index == current_index:
                index += 1

            # Merge splits
            if combine_whitespace:
                merged.append(" ".join(splits[current_index:index]))
            else:
                merged.append("".join(splits[current_index:index]))

            # Adjust token count
            combined_token_counts.append(
                cumulative_token_counts[min(index, len(splits))] - current_token_count
            )
            current_index = index

        return merged, combined_token_counts

    def _recursive_chunk(
        self, text: str, level: int = 0, start_offset: int =0
    ) -> List[Chunk]:
        """Recursive helper for core chunking."""
        if not text:
            return []

        if level >= len(self.rules):
            return [
                self._make_chunks(text, self._estimate_token_count(text), level, start_offset)
            ]

        curr_rule = self.rules[level]
        if curr_rule is None:
            return [
                self._make_chunks(text, self._estimate_token_count(text), level, start_offset)
            ]

        splits = self._split_text(text, curr_rule)
        token_counts = [self._estimate_token_count(split) for split in splits]

        if curr_rule.delimiters is None and not curr_rule.whitespace:
            merged, combined_token_counts = splits, token_counts

        elif curr_rule.delimiters is None and curr_rule.whitespace:
            merged, combined_token_counts = self._merge_splits(
                splits, token_counts, combine_whitespace=True
            )
            # NOTE: This is a hack to fix the reconstruction issue when whitespace is used.
            # When whitespace is there, " ".join only adds space between words, not before the first word.
            # To make it combine back properly, all splits except the first one are prefixed with a space.
            merged = merged[:1] + [" " + text for (i, text) in enumerate(merged) if i != 0]

        else:
            merged, combined_token_counts = self._merge_splits(
                splits, token_counts, combine_whitespace=False
            )

        # Chunk long merged splits
        chunks: List[Chunk] = []
        current_offset = start_offset
        for split, token_count in zip(merged, combined_token_counts):
            if token_count > self.chunk_size:
                recursive_result = self._recursive_chunk(split, level + 1, current_offset)
                chunks.extend(recursive_result)
            else:
                chunks.append(self._make_chunks(split, token_count, level, current_offset))
            # Update the offset by the length of the processed split.
            current_offset += len(split)
        return chunks

    def chunk(self, text: str) -> List[Chunk]:
        """Recursively chunk text.

        Args:
            text (str): Text to chunk.

        """
        logger.debug(f"Starting recursive chunking for text of length {len(text)}")
        chunks = self._recursive_chunk(text=text, level=0, start_offset=0)
        logger.info(f"Created {len(chunks)} chunks using recursive chunking")
        return chunks

    def __repr__(self) -> str:
        """Get a string representation of the recursive chunker."""
        return (
            f"RecursiveChunker(tokenizer={self.tokenizer},"
            f" rules={self.rules}, chunk_size={self.chunk_size}, "
            f"min_characters_per_chunk={self.min_characters_per_chunk})"
        )<|MERGE_RESOLUTION|>--- conflicted
+++ resolved
@@ -9,11 +9,8 @@
 from typing import List, Optional, Tuple, Union
 
 from chonkie.chunker.base import BaseChunker
-<<<<<<< HEAD
 from chonkie.logger import get_logger
-=======
 from chonkie.tokenizer import TokenizerProtocol
->>>>>>> c3115b2b
 from chonkie.types import (
     Chunk,
     RecursiveLevel,
