"""Module containing TokenChunker class.

This module provides a TokenChunker class for splitting text into chunks of a specified token size.

"""

from typing import Generator, List, Sequence, Union

from tqdm import trange

from chonkie.chunker.base import BaseChunker
<<<<<<< HEAD
from chonkie.pipeline import chunker
=======
from chonkie.logger import get_logger
>>>>>>> bee0ebd9
from chonkie.tokenizer import TokenizerProtocol
from chonkie.types import Chunk

logger = get_logger(__name__)


@chunker("token")
class TokenChunker(BaseChunker):
    """Chunker that splits text into chunks of a specified token size.

    Args:
        tokenizer: The tokenizer instance to use for encoding/decoding
        chunk_size: Maximum number of tokens per chunk
        chunk_overlap: Number of tokens to overlap between chunks

    """

    def __init__(
        self,
        tokenizer: Union[str, TokenizerProtocol] = "character",
        chunk_size: int = 2048,
        chunk_overlap: Union[int, float] = 0,
    ) -> None:
        """Initialize the TokenChunker with configuration parameters.

        Args:
            tokenizer: The tokenizer instance to use for encoding/decoding
            chunk_size: Maximum number of tokens per chunk
            chunk_overlap: Number of tokens to overlap between chunks

        Raises:
            ValueError: If chunk_size <= 0 or chunk_overlap >= chunk_size

        """
        super().__init__(tokenizer)
        if chunk_size <= 0:
            raise ValueError("chunk_size must be positive")
        if isinstance(chunk_overlap, int) and chunk_overlap >= chunk_size:
            raise ValueError("chunk_overlap must be less than chunk_size")

        # Assign the values if they make sense
        self.chunk_size = chunk_size
        self.chunk_overlap = (
            chunk_overlap
            if isinstance(chunk_overlap, int)
            else int(chunk_overlap * chunk_size)
        )

        self._use_multiprocessing = False

    def _create_chunks(
        self,
        chunk_texts: Sequence[str],
        token_groups: List[List[int]],
        token_counts: List[int],
    ) -> List[Chunk]:
        """Create chunks from a list of texts."""
        # Find the overlap lengths for index calculation
        if self.chunk_overlap > 0:
            # we get the overlap texts, that gives you the start_index for the next chunk
            # if the token group is smaller than the overlap, we just use the whole token group
            overlap_texts = self.tokenizer.decode_batch([
                token_group[-self.chunk_overlap :]
                if (len(token_group) > self.chunk_overlap)
                else token_group
                for token_group in token_groups
            ])
            overlap_lengths = [len(overlap_text) for overlap_text in overlap_texts]
        else:
            overlap_lengths = [0] * len(token_groups)

        # Create the chunks
        chunks = []
        current_index = 0
        for chunk_text, overlap_length, token_count in zip(
            chunk_texts, overlap_lengths, token_counts
        ):
            start_index = current_index
            end_index = start_index + len(chunk_text)
            chunks.append(
                Chunk(
                    text=chunk_text,
                    start_index=start_index,
                    end_index=end_index,
                    token_count=token_count,
                )
            )
            current_index = end_index - overlap_length

        return chunks

    def _token_group_generator(
        self, tokens: Sequence[int]
    ) -> Generator[List[int], None, None]:
        """Generate chunks from a list of tokens."""
        for start in range(0, len(tokens), self.chunk_size - self.chunk_overlap):
            end = min(start + self.chunk_size, len(tokens))
            yield list(tokens[start:end])
            if end == len(tokens):
                break

    def chunk(self, text: str) -> List[Chunk]:
        """Split text into overlapping chunks of specified token size.

        Args:
            text: Input text to be chunked

        Returns:
            List of Chunk objects containing the chunked text and metadata

        """
        if not text.strip():
            return []

        logger.debug(f"Chunking text of length {len(text)} with chunk_size={self.chunk_size}")

        # Encode full text
        text_tokens = self.tokenizer.encode(text)

        # Calculate token groups and counts
        token_groups = list(self._token_group_generator(text_tokens))
        token_counts = [len(toks) for toks in token_groups]

        # decode the token groups into the chunk texts
        chunk_texts = self.tokenizer.decode_batch(token_groups)

        # Create the chunks from the token groups and token counts
        chunks = self._create_chunks(chunk_texts, token_groups, token_counts)

        logger.info(f"Created {len(chunks)} chunks from {len(text_tokens)} tokens")
        return chunks

    def _process_batch(self, texts: List[str]) -> List[List[Chunk]]:
        """Process a batch of texts."""
        # encode the texts into tokens in a batch
        tokens_list = self.tokenizer.encode_batch(texts)
        result: list = []

        for tokens in tokens_list:
            if not tokens:
                result.append([])
                continue

            # get the token groups
            token_groups = list(self._token_group_generator(tokens))

            # get the token counts
            token_counts = [len(token_group) for token_group in token_groups]

            # decode the token groups into the chunk texts
            chunk_texts = self.tokenizer.decode_batch(token_groups)

            # create the chunks from the token groups and token counts
            chunks = self._create_chunks(chunk_texts, token_groups, token_counts)
            result.append(chunks)

        return result

    def chunk_batch(  # type: ignore[override]
        self,
        texts: List[str],
        batch_size: int = 1,
        show_progress_bar: bool = True,
    ) -> List[List[Chunk]]:
        """Split a batch of texts into their respective chunks.

        Args:
            texts: List of input texts to be chunked
            batch_size: Number of texts to process in a single batch
            show_progress_bar: Whether to show a progress bar

        Returns:
            List of lists of Chunk objects containing the chunked text and metadata

        """
        chunks: list = []
        for i in trange(
            0,
            len(texts),
            batch_size,
            desc="🦛",
            disable=not show_progress_bar,
            unit="batch",
            bar_format="{desc} ch{bar:20}nk {percentage:3.0f}% • {n_fmt}/{total_fmt} batches chunked [{elapsed}<{remaining}, {rate_fmt}] 🌱",
            ascii=" o",
        ):
            batch_texts = texts[i : min(i + batch_size, len(texts))]
            chunks.extend(self._process_batch(batch_texts))
        return chunks

    def __call__(  # type: ignore[override]
        self,
        text: Union[str, List[str]],
        batch_size: int = 1,
        show_progress_bar: bool = True,
    ) -> Union[List[Chunk], List[List[Chunk]]]:
        """Make the TokenChunker callable directly.

        Args:
            text: Input text or list of texts to be chunked
            batch_size: Number of texts to process in a single batch
            show_progress_bar: Whether to show a progress bar (for batch chunking)

        Returns:
            List of Chunk objects or list of lists of Chunk

        """
        if isinstance(text, str):
            return self.chunk(text)
        elif isinstance(text, list) and isinstance(text[0], str):
            return self.chunk_batch(text, batch_size, show_progress_bar)
        else:
            raise ValueError(
                "Invalid input type. Expected a string or a list of strings."
            )

    def __repr__(self) -> str:
        """Return a string representation of the TokenChunker."""
        return (
            f"TokenChunker(tokenizer={self.tokenizer}, "
            f"chunk_size={self.chunk_size}, "
            f"chunk_overlap={self.chunk_overlap})"
        )<|MERGE_RESOLUTION|>--- conflicted
+++ resolved
@@ -9,11 +9,8 @@
 from tqdm import trange
 
 from chonkie.chunker.base import BaseChunker
-<<<<<<< HEAD
+from chonkie.logger import get_logger
 from chonkie.pipeline import chunker
-=======
-from chonkie.logger import get_logger
->>>>>>> bee0ebd9
 from chonkie.tokenizer import TokenizerProtocol
 from chonkie.types import Chunk
 
