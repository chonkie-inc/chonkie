"""Implements the SentenceChunker class for splitting text into chunks based on sentence boundaries.

This module provides the `SentenceChunker`, a specialized chunker that segments text
by identifying sentence endings (like periods, question marks, etc.) while adhering to
specified token count limits for each chunk. It also handles overlapping chunks and
allows customization of sentence boundary delimiters and minimum sentence lengths.
"""

import warnings
from bisect import bisect_left
from itertools import accumulate
from typing import List, Literal, Optional, Sequence, Union

<<<<<<< HEAD
from chonkie.pipeline import chunker
=======
from chonkie.tokenizer import TokenizerProtocol
>>>>>>> c3115b2b
from chonkie.types import Chunk, Sentence
from chonkie.utils import Hubbie

from .base import BaseChunker

# Import optimized merge functions
try:
    from .c_extensions.merge import find_merge_indices
    MERGE_CYTHON_AVAILABLE = True
except ImportError:
    MERGE_CYTHON_AVAILABLE = False

# Import the unified split function
try:
    from .c_extensions.split import split_text
    SPLIT_AVAILABLE = True
except ImportError:
    SPLIT_AVAILABLE = False


@chunker("sentence")
class SentenceChunker(BaseChunker):
    """SentenceChunker splits the sentences in a text based on token limits and sentence boundaries.

    Args:
        tokenizer: The tokenizer instance to use for encoding/decoding
        chunk_size: Maximum number of tokens per chunk
        chunk_overlap: Number of tokens to overlap between chunks
        min_sentences_per_chunk: Minimum number of sentences per chunk (defaults to 1)
        min_characters_per_sentence: Minimum number of characters per sentence
        approximate: Whether to use approximate token counting (defaults to False) [DEPRECATED]
        delim: Delimiters to split sentences on
        include_delim: Whether to include delimiters in current chunk, next chunk or not at all (defaults to "prev")

    Raises:
        ValueError: If parameters are invalid

    """

    def __init__(
        self,
        tokenizer: Union[str, TokenizerProtocol] = "character",
        chunk_size: int = 2048,
        chunk_overlap: int = 0,
        min_sentences_per_chunk: int = 1,
        min_characters_per_sentence: int = 12,
        approximate: bool = False,
        delim: Union[str, List[str]] = [". ", "! ", "? ", "\n"],
        include_delim: Optional[Literal["prev", "next"]] = "prev",
    ):
        """Initialize the SentenceChunker with configuration parameters.

        SentenceChunker splits the sentences in a text based on token limits and sentence boundaries.

        Args:
            tokenizer: The tokenizer instance to use for encoding/decoding (defaults to "character")
            chunk_size: Maximum number of tokens per chunk (defaults to 2048)
            chunk_overlap: Number of tokens to overlap between chunks (defaults to 0)
            min_sentences_per_chunk: Minimum number of sentences per chunk (defaults to 1)
            min_characters_per_sentence: Minimum number of characters per sentence (defaults to 12)
            approximate: Whether to use approximate token counting (defaults to False)
            delim: Delimiters to split sentences on (defaults to [". ", "! ", "? ", "newline"])
            include_delim: Whether to include delimiters in current chunk, next chunk or not at all (defaults to "prev")

        Raises:
            ValueError: If parameters are invalid

        """
        super().__init__(tokenizer=tokenizer)

        if chunk_size <= 0:
            raise ValueError("chunk_size must be positive")
        if chunk_overlap >= chunk_size:
            raise ValueError("chunk_overlap must be less than chunk_size")
        if min_sentences_per_chunk < 1:
            raise ValueError("min_sentences_per_chunk must be at least 1")
        if min_characters_per_sentence < 1:
            raise ValueError("min_characters_per_sentence must be at least 1")
        if delim is None:
            raise ValueError("delim must be a list of strings or a string")
        if include_delim not in ["prev", "next", None]:
            raise ValueError("include_delim must be 'prev', 'next' or None")
        if approximate:
            warnings.warn("Approximate has been deprecated and will be removed from next version onwards!")

        # Assign the values if they make sense
        self.chunk_size = chunk_size
        self.chunk_overlap = chunk_overlap
        self.min_sentences_per_chunk = min_sentences_per_chunk
        self.min_characters_per_sentence = min_characters_per_sentence
        self.approximate = approximate
        self.delim = delim
        self.include_delim = include_delim
        self.sep = "✄"

    @classmethod
    def from_recipe(cls,
        name: Optional[str] = "default",
        lang: Optional[str] = "en",
        path: Optional[str] = None,
        tokenizer: Union[str, TokenizerProtocol] = "character",
        chunk_size: int = 2048,
        chunk_overlap: int = 0,
        min_sentences_per_chunk: int = 1,
        min_characters_per_sentence: int = 12,
        approximate: bool = False,
        ) -> "SentenceChunker":
        """Create a SentenceChunker from a recipe.

        Takes the `delim` and `include_delim` from the recipe and passes the rest of the parameters to the constructor.

        The recipes are registered in the [Chonkie Recipe Store](https://huggingface.co/datasets/chonkie-ai/recipes). If the recipe is not there, you can create your own recipe and share it with the community!

        Args:
            name: The name of the recipe to use.
            lang: The language that the recipe should support.
            path: The path to the recipe to use.
            tokenizer: The tokenizer to use.
            chunk_size: The chunk size to use.
            chunk_overlap: The chunk overlap to use.
            min_sentences_per_chunk: The minimum number of sentences per chunk to use.
            min_characters_per_sentence: The minimum number of characters per sentence to use.
            approximate: Whether to use approximate token counting.

        Returns:
            SentenceChunker: The created SentenceChunker.

        Raises:
            ValueError: If the recipe is invalid.

        """
        # Create a hubbie instance
        hub = Hubbie()
        recipe = hub.get_recipe(name, lang, path)
        return cls(
            tokenizer=tokenizer,
            chunk_size=chunk_size,
            chunk_overlap=chunk_overlap,
            min_sentences_per_chunk=min_sentences_per_chunk,
            min_characters_per_sentence=min_characters_per_sentence,
            delim=recipe["recipe"]["delimiters"],
            include_delim=recipe["recipe"]["include_delim"],
        )


    def _split_text(self, text: str) -> List[str]:
        """Fast sentence splitting using unified split function when available.

        This method is faster than using regex for sentence splitting and is more accurate than using the spaCy sentence tokenizer.

        Args:
            text: Input text to be split into sentences

        Returns:
            List of sentences

        """
        if SPLIT_AVAILABLE:
            # Use optimized Cython split function
            return list(split_text(
                text=text,
                delim=self.delim,
                include_delim=self.include_delim,
                min_characters_per_segment=self.min_characters_per_sentence,
                whitespace_mode=False,
                character_fallback=True
            ))
        else:
            # Fallback to original Python implementation
            t = text
            for c in self.delim:
                if self.include_delim == "prev":
                    t = t.replace(c, c + self.sep)
                elif self.include_delim == "next":
                    t = t.replace(c, self.sep + c)
                else:
                    t = t.replace(c, self.sep)

            # Initial split
            splits = [s for s in t.split(self.sep) if s != ""]

            # Combine short splits with previous sentence
            current = ""
            sentences = []
            for s in splits:
                # If the split is short, add to current and if long add to sentences
                if len(s) < self.min_characters_per_sentence:
                    current += s
                elif current:
                    current += s
                    sentences.append(current)
                    current = ""
                else:
                    sentences.append(s)

                # At any point if the current sentence is longer than the min_characters_per_sentence,
                # add it to the sentences
                if len(current) >= self.min_characters_per_sentence:
                    sentences.append(current)
                    current = ""

            # If there is a current split, add it to the sentences
            if current:
                sentences.append(current)

            return sentences

    def _prepare_sentences(self, text: str) -> List[Sentence]:
        """Split text into sentences and calculate token counts for each sentence.

        Args:
            text: Input text to be split into sentences

        Returns:
            List of Sentence objects

        """
        # Split text into sentences
        sentence_texts = self._split_text(text)
        if not sentence_texts:
            return []

        # Calculate positions once
        positions = []
        current_pos = 0
        for sent in sentence_texts:
            positions.append(current_pos)
            current_pos += len(
                sent
            )  # No +1 space because sentences are already separated by spaces

        # Get accurate token counts in batch (this is faster than estimating)
        token_counts: Sequence[int] = self.tokenizer.count_tokens_batch(sentence_texts)

        # Create sentence objects
        return [
            Sentence(
                text=sent,
                start_index=pos,
                end_index=pos + len(sent),
                token_count=count,
            )
            for sent, pos, count in zip(sentence_texts, positions, token_counts)
        ]

    def _create_chunk(self, sentences: List[Sentence]) -> Chunk:
        """Create a chunk from a list of sentences.

        Args:
            sentences: List of sentences to create chunk from

        Returns:
            Chunk object

        """
        chunk_text = "".join([sentence.text for sentence in sentences])

        # We calculate the token count here, as sum of the token counts of the sentences
        # does not match the token count of the chunk as a whole for some reason. That's to
        # say that the tokenizer encodes the text differently when the text is joined together.
        token_count = self.tokenizer.count_tokens(chunk_text)

        return Chunk(
            text=chunk_text,
            start_index=sentences[0].start_index,
            end_index=sentences[-1].end_index,
            token_count=token_count,
        )

    def chunk(self, text: str) -> List[Chunk]:
        """Split text into overlapping chunks based on sentences while respecting token limits.

        Args:
            text: Input text to be chunked

        Returns:
            List of Chunk objects containing the chunked text and metadata

        """
        if not text.strip():
            return []

        # Get prepared sentences with token counts
        sentences = self._prepare_sentences(text)  # 28mus
        if not sentences:
            return []

        # Pre-calculate cumulative token counts for bisect
        token_sums = list(
            accumulate(
                [s.token_count for s in sentences],
                lambda a, b: a + b,
                initial=0,
            )
        )

        chunks = []
        pos = 0

        while pos < len(sentences):
            # OPTIMIZATION: Use Cython for single bisect operation when available
            if MERGE_CYTHON_AVAILABLE:
                # Create a subset view for the Cython function to work on
                remaining_token_counts = [s.token_count for s in sentences[pos:]]
                if remaining_token_counts:
                    merge_indices = find_merge_indices(remaining_token_counts, self.chunk_size, 0)
                    if merge_indices:
                        split_idx = pos + merge_indices[0]
                    else:
                        split_idx = len(sentences)
                else:
                    split_idx = len(sentences)
            else:
                # Use bisect_left to find initial split point (fallback)
                target_tokens = token_sums[pos] + self.chunk_size
                split_idx = bisect_left(token_sums, target_tokens) - 1
                split_idx = min(split_idx, len(sentences))

                # Ensure we include at least one sentence beyond pos
                split_idx = max(split_idx, pos + 1)

            # Handle minimum sentences requirement
            if split_idx - pos < self.min_sentences_per_chunk:
                # If the minimum sentences per chunk can be met, set the split index to the minimum sentences per chunk
                # Otherwise, warn the user that the minimum sentences per chunk could not be met for all chunks
                if pos + self.min_sentences_per_chunk <= len(sentences):
                    split_idx = pos + self.min_sentences_per_chunk
                else:
                    warnings.warn(
                        f"Minimum sentences per chunk as {self.min_sentences_per_chunk} could not be met for all chunks. "
                        + f"Last chunk of the text will have only {len(sentences) - pos} sentences. "
                        + "Consider increasing the chunk_size or decreasing the min_sentences_per_chunk."
                    )
                    split_idx = len(sentences)

            # Get candidate sentences and verify actual token count
            chunk_sentences = sentences[pos:split_idx]
            chunks.append(self._create_chunk(chunk_sentences))

            # TODO: This would also get deprecated when we have OverlapRefinery in the future.
            # Calculate next position with overlap
            if self.chunk_overlap > 0 and split_idx < len(sentences):
                # Calculate how many sentences we need for overlap
                overlap_tokens = 0
                overlap_idx = split_idx - 1

                while overlap_idx > pos and overlap_tokens < self.chunk_overlap:
                    sent = sentences[overlap_idx]
                    next_tokens = overlap_tokens + sent.token_count + 1  # +1 for space
                    if next_tokens > self.chunk_overlap:
                        break
                    overlap_tokens = next_tokens
                    overlap_idx -= 1

                # Move position to after the overlap
                pos = overlap_idx + 1
            else:
                pos = split_idx

        return chunks

    def __repr__(self) -> str:
        """Return a string representation of the SentenceChunker."""
        return (
            f"SentenceChunker(tokenizer={self.tokenizer}, "
            f"chunk_size={self.chunk_size}, "
            f"chunk_overlap={self.chunk_overlap}, "
            f"min_sentences_per_chunk={self.min_sentences_per_chunk}, "
            f"min_characters_per_sentence={self.min_characters_per_sentence}, "
            f"approximate={self.approximate}, delim={self.delim}, "
            f"include_delim={self.include_delim})"
        )<|MERGE_RESOLUTION|>--- conflicted
+++ resolved
@@ -11,11 +11,8 @@
 from itertools import accumulate
 from typing import List, Literal, Optional, Sequence, Union
 
-<<<<<<< HEAD
 from chonkie.pipeline import chunker
-=======
 from chonkie.tokenizer import TokenizerProtocol
->>>>>>> c3115b2b
 from chonkie.types import Chunk, Sentence
 from chonkie.utils import Hubbie
 
