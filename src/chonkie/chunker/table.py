"""Table chunker for processing markdown tables."""

import re
import warnings
<<<<<<< HEAD
from typing import Any, Callable, Union
=======
from typing import List, Union

from typing_extensions import Tuple
>>>>>>> 35eb5e19

from chonkie.chunker.base import BaseChunker
from chonkie.logger import get_logger
from chonkie.pipeline import chunker
from chonkie.tokenizer import RowTokenizer, TokenizerProtocol
from chonkie.types import Chunk, Document, MarkdownDocument

logger = get_logger(__name__)


@chunker("table")
class TableChunker(BaseChunker):
    """Chunker that chunks tables based on character count on each row or number of rows."""

    def __init__(
        self,
        tokenizer: Union[str, TokenizerProtocol] = "row",
        chunk_size: int = 3,
    ) -> None:
        """Initialize the TableChunker with configuration parameters.

        Args:
            tokenizer: The tokenizer to use for chunking. Use "row" for row-based
                chunking (default), or any other tokenizer string/instance for
                token-based chunking.
            chunk_size: The maximum size of each chunk. When using "row" tokenizer,
                this is the maximum number of data rows per chunk. For other
                tokenizers, this is the maximum number of tokens.

        """
        super().__init__(tokenizer)

        if chunk_size <= 0:
            raise ValueError("Chunk size must be greater than 0.")
        if chunk_size == 3 and tokenizer != "row":
            warnings.warn(
                "Using default chunk size of 3 with a token-based tokenizer may not be optimal. "
                "Consider using a larger chunk_size for token-based chunking."
            )

        self.chunk_size = chunk_size
        self.newline_pattern = re.compile(r"\n(?=\|)")
        self.sep = "✄"
<<<<<<< HEAD
    
    def _split_table(self, table: str) -> tuple[str, list[str]]:
=======
        self._is_row_tokenizer = isinstance(self.tokenizer.tokenizer, RowTokenizer)

    def _split_table(self, table: str) -> Tuple[str, List[str]]:
        table = table.strip()
>>>>>>> 35eb5e19
        # insert separator right after the newline that precedes a pipe
        raw = self.newline_pattern.sub(rf"\n{self.sep}", table)
        chunks = [c for c in raw.split(self.sep) if c]  # keep empty strings away
        header = "".join(chunks[:2])  # header line + separator line
        rows = chunks[2:]  # data rows still contain their trailing \n
        return header, rows

<<<<<<< HEAD
    def chunk(self, table: str) -> list[Chunk]:
=======
    def chunk(self, text: str) -> List[Chunk]:
>>>>>>> 35eb5e19
        """Chunk the table into smaller tables based on the chunk size.

        Args:
            text: The input markdown table as a string.

        Returns:
            list[MarkdownTable]: A list of MarkdownTable chunks.

        """
        logger.debug(f"Starting table chunking for table of length {len(text)}")
        chunks: List[Chunk] = []
        # Basic validation
        if not text.strip():
            warnings.warn("No table content found. Skipping chunking.")
            return []

        rows = text.strip().split("\n")
        if len(rows) < 3:  # Need header, separator, and at least one data row
            warnings.warn(
                "Table must have at least a header, separator, and one data row. Skipping chunking."
            )
            return []
        # row based table chunking
        if self._is_row_tokenizer:
            header, data_rows = self._split_table(text)
            if len(data_rows) <= self.chunk_size:
                return [
                    Chunk(
                        text=text,
                        token_count=len(data_rows),
                        start_index=0,
                        end_index=len(text),
                    )
                ]
            else:
                # Track character position for data rows (after header)
                header_len = len(header)
                current_char_index = header_len

                for i in range(0, len(data_rows), self.chunk_size):
                    chunk_rows = data_rows[i : i + self.chunk_size]
                    chunk_text = header + "".join(chunk_rows)
                    data_rows_len = len("".join(chunk_rows))

                    chunks.append(
                        Chunk(
                            text=chunk_text,
                            token_count=len(chunk_rows),
                            start_index=current_char_index,
                            end_index=current_char_index + data_rows_len,
                        )
                    )
                    current_char_index += data_rows_len

            return chunks

<<<<<<< HEAD
        chunks: list[Chunk] = []
        header_token_count = self.tokenizer.count_tokens(header)
        current_token_count = header_token_count
        current_index = 0
        current_chunk = [header]

        # split data rows into chunks
        for row in data_rows:
            row_size = self.tokenizer.count_tokens(row)
            # if adding this row exceeds chunk size
            if current_token_count + row_size >= self.chunk_size and len(current_chunk) > 1:
                # only create a new chunk if the current chunk has more than just the header
                # if the current chunk only has the header, we need to add the row anyway
                if chunks == []:
                    chunk  = Chunk(
                        text="".join(current_chunk),
                        start_index=current_index,
                        end_index=current_index + len("".join(current_chunk)),
                        token_count=current_token_count
                    )
                    chunks.append(chunk)
                    current_index = chunk.end_index
                else:   
                    chunk_len = len("".join(current_chunk)) - len(header)
                    chunk = Chunk(
                        text="".join(current_chunk),
                        start_index=current_index,
                        end_index=current_index + chunk_len,
                        token_count=current_token_count
=======
        # tokenizer based table chunking
        else:
            # Check if the table size is smaller than the chunk size
            table_token_count = self.tokenizer.count_tokens(text.strip())
            if table_token_count <= self.chunk_size:
                return [
                    Chunk(
                        text=text,
                        token_count=table_token_count,
                        start_index=0,
                        end_index=len(text),
>>>>>>> 35eb5e19
                    )
                ]

            header, data_rows = self._split_table(text)
            header_token_count = self.tokenizer.count_tokens(header)
            current_token_count = header_token_count
            current_index = 0
            current_chunk = [header]

            # split data rows into chunks
            for row in data_rows:
                row_size = self.tokenizer.count_tokens(row)
                # if adding this row exceeds chunk size
                if (
                    current_token_count + row_size >= self.chunk_size
                    and len(current_chunk) > 1
                ):
                    # only create a new chunk if the current chunk has more than just the header
                    # if the current chunk only has the header, we need to add the row anyway
                    if chunks == []:
                        chunk = Chunk(
                            text="".join(current_chunk),
                            start_index=current_index,
                            end_index=current_index + len("".join(current_chunk)),
                            token_count=current_token_count,
                        )
                        chunks.append(chunk)
                        current_index = chunk.end_index
                    else:
                        chunk_len = len("".join(current_chunk)) - len(header)
                        chunk = Chunk(
                            text="".join(current_chunk),
                            start_index=current_index,
                            end_index=current_index + chunk_len,
                            token_count=current_token_count,
                        )
                        chunks.append(chunk)
                        current_index = chunk.end_index
                    current_chunk = [header, row]
                    current_token_count = header_token_count + row_size
                # if the current chunk is not full, we need to add the row to the current chunk
                else:
                    current_chunk.append(row)
                    current_token_count += row_size

            # if the current chunk is not full, we need to add the row to the current chunk
            if len(current_chunk) > 1:
                chunk_len = (
                    len("".join(current_chunk)) - len(header)
                    if chunks != []
                    else len("".join(current_chunk))
                )
                chunk = Chunk(
                    text="".join(current_chunk),
                    start_index=current_index,
                    end_index=current_index + chunk_len,
                    token_count=current_token_count,
                )
                chunks.append(chunk)

            logger.info(f"Created {len(chunks)} table chunks from markdown table")
            return chunks

    def chunk_document(self, document: Document) -> Document:
        """Chunk a document."""
        logger.debug(
            f"Chunking document with {len(document.content) if hasattr(document, 'content') else 0} characters"
        )
        if isinstance(document, MarkdownDocument) and document.tables:
            logger.debug(
                f"Processing MarkdownDocument with {len(document.tables)} tables"
            )
            for table in document.tables:
                chunks = self.chunk(table.content)
                for chunk in chunks:
                    chunk.start_index = table.start_index + chunk.start_index
                    chunk.end_index = table.start_index + chunk.end_index
                document.chunks.extend(chunks)
            document.chunks.sort(key=lambda x: x.start_index)
        else:
            document.chunks = self.chunk(document.content)
            document.chunks.sort(key=lambda x: x.start_index)
        logger.info(
            f"Document chunking complete: {len(document.chunks)} chunks created"
        )
        return document

    def __repr__(self) -> str:
        """Return a string representation of the TableChunker."""
        return f"TableChunker(tokenizer={self.tokenizer}, chunk_size={self.chunk_size})"<|MERGE_RESOLUTION|>--- conflicted
+++ resolved
@@ -2,13 +2,7 @@
 
 import re
 import warnings
-<<<<<<< HEAD
-from typing import Any, Callable, Union
-=======
-from typing import List, Union
-
-from typing_extensions import Tuple
->>>>>>> 35eb5e19
+from typing import Union
 
 from chonkie.chunker.base import BaseChunker
 from chonkie.logger import get_logger
@@ -52,15 +46,10 @@
         self.chunk_size = chunk_size
         self.newline_pattern = re.compile(r"\n(?=\|)")
         self.sep = "✄"
-<<<<<<< HEAD
-    
+        self._is_row_tokenizer = isinstance(self.tokenizer.tokenizer, RowTokenizer)
+
     def _split_table(self, table: str) -> tuple[str, list[str]]:
-=======
-        self._is_row_tokenizer = isinstance(self.tokenizer.tokenizer, RowTokenizer)
-
-    def _split_table(self, table: str) -> Tuple[str, List[str]]:
         table = table.strip()
->>>>>>> 35eb5e19
         # insert separator right after the newline that precedes a pipe
         raw = self.newline_pattern.sub(rf"\n{self.sep}", table)
         chunks = [c for c in raw.split(self.sep) if c]  # keep empty strings away
@@ -68,11 +57,7 @@
         rows = chunks[2:]  # data rows still contain their trailing \n
         return header, rows
 
-<<<<<<< HEAD
-    def chunk(self, table: str) -> list[Chunk]:
-=======
-    def chunk(self, text: str) -> List[Chunk]:
->>>>>>> 35eb5e19
+    def chunk(self, text: str) -> list[Chunk]:
         """Chunk the table into smaller tables based on the chunk size.
 
         Args:
@@ -83,7 +68,7 @@
 
         """
         logger.debug(f"Starting table chunking for table of length {len(text)}")
-        chunks: List[Chunk] = []
+        chunks: list[Chunk] = []
         # Basic validation
         if not text.strip():
             warnings.warn("No table content found. Skipping chunking.")
@@ -129,37 +114,6 @@
 
             return chunks
 
-<<<<<<< HEAD
-        chunks: list[Chunk] = []
-        header_token_count = self.tokenizer.count_tokens(header)
-        current_token_count = header_token_count
-        current_index = 0
-        current_chunk = [header]
-
-        # split data rows into chunks
-        for row in data_rows:
-            row_size = self.tokenizer.count_tokens(row)
-            # if adding this row exceeds chunk size
-            if current_token_count + row_size >= self.chunk_size and len(current_chunk) > 1:
-                # only create a new chunk if the current chunk has more than just the header
-                # if the current chunk only has the header, we need to add the row anyway
-                if chunks == []:
-                    chunk  = Chunk(
-                        text="".join(current_chunk),
-                        start_index=current_index,
-                        end_index=current_index + len("".join(current_chunk)),
-                        token_count=current_token_count
-                    )
-                    chunks.append(chunk)
-                    current_index = chunk.end_index
-                else:   
-                    chunk_len = len("".join(current_chunk)) - len(header)
-                    chunk = Chunk(
-                        text="".join(current_chunk),
-                        start_index=current_index,
-                        end_index=current_index + chunk_len,
-                        token_count=current_token_count
-=======
         # tokenizer based table chunking
         else:
             # Check if the table size is smaller than the chunk size
@@ -171,7 +125,6 @@
                         token_count=table_token_count,
                         start_index=0,
                         end_index=len(text),
->>>>>>> 35eb5e19
                     )
                 ]
 
