"""Module containing CodeChunker class.

This module provides a CodeChunker class for splitting code into chunks of a specified size.

"""

import warnings
from bisect import bisect_left
from itertools import accumulate
from typing import TYPE_CHECKING, Any, List, Literal, Tuple, Union

from chonkie.chunker.base import BaseChunker
<<<<<<< HEAD
from chonkie.logger import get_logger
from chonkie.tokenizer import Tokenizer
=======
from chonkie.tokenizer import TokenizerProtocol
>>>>>>> c3115b2b
from chonkie.types import Chunk

logger = get_logger(__name__)

if TYPE_CHECKING:
    from typing import Any
    try:
        from tree_sitter import Node
    except ImportError:
        class Node:  # type: ignore
            """Stub class for tree_sitter Node when not available."""

            pass


class CodeChunker(BaseChunker):
    """Chunker that recursively splits the code based on code context.

    Args:
        tokenizer: The tokenizer to use.
        chunk_size: The size of the chunks to create.
        language: The language of the code to parse. Accepts any of the languages supported by tree-sitter-language-pack.
        include_nodes: Whether to include the nodes in the returned chunks.

    """

    def __init__(self,
                 tokenizer: Union[str, TokenizerProtocol] = "character",
                 chunk_size: int = 2048,
                 language: Union[Literal["auto"], Any] = "auto",
                 include_nodes: bool = False) -> None:
        """Initialize a CodeChunker object.

        Args:
            tokenizer: The tokenizer to use.
            chunk_size: The size of the chunks to create.
            language: The language of the code to parse. Accepts any of the languages supported by tree-sitter-language-pack.
            include_nodes: Whether to include the nodes in the returned chunks.

        Raises:
            ImportError: If tree-sitter and tree-sitter-language-pack are not installed.
            ValueError: If the language is not supported.

        """
        # Lazy import dependencies to avoid importing them when not needed
        self._import_dependencies()

        # Initialize the base chunker
        super().__init__(tokenizer=tokenizer)

        # Initialize chunker-specific values
        self.chunk_size = chunk_size
        self.include_nodes = include_nodes

        # TODO: Figure out a way to check if the language is supported by tree-sitter-language-pack
        #       Currently, we're just assuming that the language is supported.

        # NOTE: Magika is a language detection library made by Google, that uses a 
        #       deep-learning model to detect the language of the code.

        # Initialize the Magika instance if the language is auto
        self.language = language
        if language == "auto":
            # Set a warning to the user that the language is auto and this might
            # effect the performance of the chunker.
            warnings.warn("The language is set to `auto`. This would adversely affect the performance of the chunker. " +
                         "Consider setting the `language` parameter to a specific language to improve performance.")

            # Set the language to auto and initialize the Magika instance
            self.magika = Magika() # type: ignore
            self.parser = None
        else:
            self.parser = get_parser(language) # type: ignore
        
        # Set the use_multiprocessing flag
        self._use_multiprocessing = False

    def _import_dependencies(self) -> None:
        """Import the dependencies for the CodeChunker."""
        # Lazy import dependencies to avoid importing them when not needed
        try:
            # Set the global variables
            global Node, Parser, Tree
            global get_parser, SupportedLanguage, Magika

            # Import the dependencies
            from magika import Magika
            from tree_sitter import Node, Parser, Tree
            from tree_sitter_language_pack import SupportedLanguage, get_parser
        except ImportError:
            raise ImportError("One or more of the following dependencies are not installed: " +
                             "[ tree-sitter, tree-sitter-language-pack, magika ]" +
                             " Please install them using `pip install chonkie[code]`.")

    def _detect_language(self, bytes_text: bytes) -> Any:
        """Detect the language of the code."""
        response = self.magika.identify_bytes(bytes_text)
        return response.output.label # type: ignore

    def _merge_node_groups(self, node_groups: List[List["Node"]]) -> List["Node"]:
        """Merge the node groups together."""
        merged_node_group = []
        for group in node_groups: 
            merged_node_group.extend(group)
        return merged_node_group
        
    def _group_child_nodes(self, node: "Node") -> Tuple[List[List["Node"]], List[int]]:
        """Group the nodes together based on their token_counts."""
        # Some edge cases to break the recursion
        if len(node.children) == 0:
            return ([], []) # TODO: Think more about this case!
            
        # Initialize the node groups and group token counts
        node_groups = []
        group_token_counts = []

        # Have a current group and a current token count to keep track
        current_token_count = 0
        current_node_group: List["Node"] = []
        for child in node.children:
            child_text = child.text.decode() if child.text else ""
            token_count: int = self.tokenizer.count_tokens(child_text)
            # If the child itself is larger than chunk size then we need to split and group it
            if token_count > self.chunk_size:
                # Add whatever was there already
                if current_node_group:
                    node_groups.append(current_node_group)
                    group_token_counts.append(current_token_count)

                    current_node_group = []
                    current_token_count = 0
                    
                # Recursively, add the child groups
                child_groups, child_token_counts = self._group_child_nodes(child)
                if child_groups:  # Only use recursive result if it produced groups
                    node_groups.extend(child_groups)
                    group_token_counts.extend(child_token_counts)
                else:
                    # Fallback: Add the current child as is if no recursive groups
                    node_groups.append([child])
                    group_token_counts.append(token_count)

                # Reinit current stuff
                current_node_group = []
                current_token_count = 0

            elif current_token_count + token_count > self.chunk_size:
                # Add the current_node_group and token_count to the total
                node_groups.append(current_node_group)
                group_token_counts.append(current_token_count)

                # Re-init the current_node_group and token_count
                current_node_group = [child]
                current_token_count = token_count
            else:
                # Just add the child to the current_node_group
                current_node_group.append(child)
                current_token_count += token_count

        # Finally, if there's something still in the current_node_group, 
        # Add it as the last group
        if current_node_group:
            node_groups.append(current_node_group)
            group_token_counts.append(current_token_count)


        cumulative_group_token_counts = list(accumulate([0] + group_token_counts))
        
        merged_node_groups: List[List["Node"]] = [] # Explicit type hint
        merged_token_counts: List[int] = []      # Explicit type hint
        pos = 0
        while pos < len(node_groups):
            # Calculate the target cumulative count based on the start of the current position
            start_cumulative_count = cumulative_group_token_counts[pos]
            # We want to find the end point 'index' such that the sum from pos to index-1 is <= chunk_size
            # Or, cumulative[index] - cumulative[pos] should be <= chunk_size ideally,
            # but bisect helps find the boundary where it *exceeds* it.
            required_cumulative_target = start_cumulative_count + self.chunk_size

            # Find the first index where the cumulative sum meets or exceeds the target
            # Search only in the relevant part of the list: from pos + 1 onwards
            # lo=pos ensures we handle the case where the group at 'pos' itself exceeds chunk_size
            index = bisect_left(cumulative_group_token_counts, required_cumulative_target, lo=pos) - 1

            # If the group at pos itself meets/exceeds the target, bisect_left returns pos.
            # If bisect_left returns pos, it means the single group node_groups[pos]
            # should form its own merged group. We need index to be at least pos + 1
            # to form a valid slice node_groups[pos:index].
            if index == pos:
                 # Handle the case where the single group at pos is >= chunk_size
                 # or if it's the very last group.
                 index = pos + 1 # Take at least this one group

            # Clamp index to be within the bounds of node_groups slicing
            index = min(index, len(node_groups))

            # Ensure we always make progress
            if index <= pos:
                # This might happen if cumulative_group_token_counts has issues or
                # if bisect_left returns something unexpected. Force progress.
                index = pos + 1

            # Slice the original node_groups and merge them
            groups_to_merge = node_groups[pos:index]
            if not groups_to_merge:
                # Should not happen if index is always > pos, but safety check
                break
            merged_node_groups.append(self._merge_node_groups(groups_to_merge))

            # Calculate the token count for this merged group
            actual_merged_count = cumulative_group_token_counts[index] - cumulative_group_token_counts[pos]
            merged_token_counts.append(actual_merged_count)

            # Move the position marker to the start of the next potential merged group
            pos = index

        return (merged_node_groups, merged_token_counts)

    def _get_texts_from_node_groups(self,
                                    node_groups: List[List["Node"]],
                                    original_text_bytes: bytes) -> List[str]:
        """Reconstructs the text for each node group using original byte offsets.

        This method ensures that whitespace and formatting between nodes
        within a group are preserved correctly.

        Args:
            node_groups: A list where each element is a list of Nodes
                         representing a chunk.
            original_text_bytes: The original source code encoded as bytes.

        Returns:
            A list of strings, where each string is the reconstructed text
            of the corresponding node group.

        """
        chunk_texts: List[str] = []
        if not original_text_bytes:
            return [] # Return empty list if original text was empty

        for i, group in enumerate(node_groups):
            if not group:
                # Skip if an empty group was somehow generated
                continue

            # Determine the start byte of the first node in the group
            start_node = group[0]
            start_byte = start_node.start_byte

            # Determine the end byte of the last node in the group
            end_node = group[-1]
            end_byte = end_node.end_byte

            # Basic validation for byte offsets
            if start_byte > end_byte:
                warnings.warn(f"Warning: Skipping group due to invalid byte order. Start: {start_byte}, End: {end_byte}")
                continue
            if start_byte < 0 or end_byte > len(original_text_bytes):
                 warnings.warn(f"Warning: Skipping group due to out-of-bounds byte offsets. Start: {start_byte}, End: {end_byte}, Text Length: {len(original_text_bytes)}")
                 continue
                
            # Add the gap bytes if this is not the last node_group
            if i < len(node_groups)-1:
                end_byte = node_groups[i+1][0].start_byte

            # Extract the slice from the original bytes
            chunk_bytes = original_text_bytes[start_byte:end_byte]

            # Decode the bytes into a string
            try:
                text = chunk_bytes.decode("utf-8", errors="ignore") # Or 'replace'
                chunk_texts.append(text)
            except Exception as e:
                warnings.warn(f"Warning: Error decoding bytes for chunk ({start_byte}-{end_byte}): {e}")
                # Append an empty string or placeholder if decoding fails
                chunk_texts.append("")                

        # Post-processing to add any missing bytes between the node_groups and the original_text_bytes
        # If the starting point of the first node group doesn't start with 0, add the initial bytes
        if node_groups[0][0].start_byte != 0:
            chunk_texts[0] = original_text_bytes[:node_groups[0][0].start_byte].decode("utf-8", errors="ignore") + chunk_texts[0]
        # If the ending point of the last node group doesn't match with last point of the original_text_bytes, add the remaining bytes
        if node_groups[-1][-1].end_byte != len(original_text_bytes):
            chunk_texts[-1] = chunk_texts[-1] + original_text_bytes[node_groups[-1][-1].end_byte:].decode("utf-8", errors="ignore")
            
        return chunk_texts

    def _create_chunks(self,
                       texts: List[str],
                       token_counts: List[int],
                       node_groups: List[List["Node"]]) -> List[Chunk]:
        """Create Code Chunks."""
        chunks = []
        current_index = 0
        for i in range(len(texts)):
            text = texts[i]
            token_count = token_counts[i]

            chunks.append(Chunk(text=text,
                                start_index=current_index,
                                end_index=current_index + len(text),
                                token_count=token_count))  # type: ignore[attr-defined]
            current_index += len(text)
        return chunks
        
    def chunk(self, text: str) -> List[Chunk]:
        """Recursively chunks the code based on context from tree-sitter."""
        if not text.strip(): # Handle empty or whitespace-only input
            logger.debug("Empty or whitespace-only code provided")
            return []

        logger.debug(f"Starting code chunking for text of length {len(text)}")

        original_text_bytes = text.encode("utf-8") # Store bytes

        # At this point, if the language is auto, we need to detect the language
        # and initialize the parser
        if self.language == "auto":
            language = self._detect_language(original_text_bytes)
            logger.info(f"Auto-detected code language: {language}")
            self.parser = get_parser(language) # type: ignore
        else:
            logger.debug(f"Using configured language: {self.language}")

        try:
            # Create the parsing tree for the current code
            tree: Tree = self.parser.parse(original_text_bytes) # type: ignore
            root_node: Node = tree.root_node # type: ignore

            # Get the node_groups 
            node_groups, token_counts = self._group_child_nodes(root_node)
            texts: List[str] = self._get_texts_from_node_groups(node_groups, original_text_bytes)
        finally: 
            # Clean up the tree and root_node if they are not needed
            if not self.include_nodes:
                del tree, root_node
                node_groups = []

        chunks = self._create_chunks(texts, token_counts, node_groups)
        logger.info(f"Created {len(chunks)} code chunks from parsed syntax tree")
        return chunks 
        
    def __repr__(self) -> str:
        """Return the string representation of the CodeChunker."""
        return (f"CodeChunker(tokenizer_or_token_counter={self.tokenizer},"
                f"chunk_size={self.chunk_size},"
                f"language={self.language})")<|MERGE_RESOLUTION|>--- conflicted
+++ resolved
@@ -10,12 +10,8 @@
 from typing import TYPE_CHECKING, Any, List, Literal, Tuple, Union
 
 from chonkie.chunker.base import BaseChunker
-<<<<<<< HEAD
 from chonkie.logger import get_logger
-from chonkie.tokenizer import Tokenizer
-=======
 from chonkie.tokenizer import TokenizerProtocol
->>>>>>> c3115b2b
 from chonkie.types import Chunk
 
 logger = get_logger(__name__)
