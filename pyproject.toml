--- conflicted
+++ resolved
@@ -73,11 +73,9 @@
 neural = ["transformers>=4.0.0", "torch>=2.0.0, <3.0"]
 
 # Optional dependencies for the embeddings
-<<<<<<< HEAD
+
 model2vec = ["tokenizers>=0.16.0", "model2vec>=0.7.0", "numpy>=2.0.0, <3.0"]
-=======
-model2vec = ["tokenizers>=0.16.0", "model2vec>=0.3.0"]
->>>>>>> 5c4b242a
+
 st = [
     "tokenizers>=0.16.0",
     "sentence-transformers>=3.0.0",
@@ -88,11 +86,9 @@
     "openai>=1.0.0",
     "pydantic>=2.0.0",
 ]
-<<<<<<< HEAD
-semantic = ["tokenizers>=0.16.0", "model2vec>=0.7.0", "numpy>=2.0.0, <3.0"]
-=======
+
 semantic = ["tokenizers>=0.16.0", "model2vec>=0.3.0"]
->>>>>>> 5c4b242a
+
 gemini = ["pydantic>=2.0.0", "google-genai>=1.0.0"]
 azure-openai = [
     "azure-identity>=1.23.0",
